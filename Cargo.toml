[package]
name = "hotshot-builder-core"
version = "0.1.7"
edition = "2021"
# See more keys and their definitions at https://doc.rust-lang.org/cargo/reference/manifest.html

[dependencies]
async-broadcast = "0.7.0"
async-compatibility-layer = { version = "1.1", default-features = false, features = [
    "logging-utils",
] }
async-lock = "2.8"
async-std = { version = "1.9.0", features = ["unstable", "attributes"] }
async-trait = "0.1"
clap = { version = "4.4", features = ["derive", "env"] }
committable = "0.2"
futures = "0.3"
<<<<<<< HEAD
hotshot = { git = "https://github.com/EspressoSystems/HotShot.git", tag = "0.5.40" }
hotshot-builder-api = { git = "https://github.com/EspressoSystems/HotShot.git", tag = "0.5.40" }
hotshot-events-service = { git = "https://github.com/EspressoSystems/hotshot-events-service.git", tag = "0.1.9" }
hotshot-types = { git = "https://github.com/EspressoSystems/HotShot.git", tag = "0.5.40" }
=======
hotshot = { git = "https://github.com/EspressoSystems/HotShot.git", tag = "0.5.41" }
hotshot-builder-api = { git = "https://github.com/EspressoSystems/HotShot.git", tag = "0.5.41" }
hotshot-events-service = { git = "https://github.com/EspressoSystems/hotshot-events-service.git", tag = "0.1.10" }
hotshot-types = { git = "https://github.com/EspressoSystems/HotShot.git", tag = "0.5.41" }
>>>>>>> a020e702
serde = { version = "1.0", features = ["derive"] }
sha2 = "0.10"
snafu = "0.8"
surf-disco = "0.6"
tagged-base64 = "0.4"
tide-disco = "0.6"
tracing = "0.1"
vbs = "0.1"

[dev-dependencies]
<<<<<<< HEAD
hotshot-example-types = { git = "https://github.com/EspressoSystems/HotShot.git", tag = "0.5.40" }
=======
hotshot-example-types = { git = "https://github.com/EspressoSystems/HotShot.git", tag = "0.5.41" }
>>>>>>> a020e702
<|MERGE_RESOLUTION|>--- conflicted
+++ resolved
@@ -1,6 +1,6 @@
 [package]
 name = "hotshot-builder-core"
-version = "0.1.7"
+version = "0.1.8"
 edition = "2021"
 # See more keys and their definitions at https://doc.rust-lang.org/cargo/reference/manifest.html
 
@@ -15,17 +15,10 @@
 clap = { version = "4.4", features = ["derive", "env"] }
 committable = "0.2"
 futures = "0.3"
-<<<<<<< HEAD
-hotshot = { git = "https://github.com/EspressoSystems/HotShot.git", tag = "0.5.40" }
-hotshot-builder-api = { git = "https://github.com/EspressoSystems/HotShot.git", tag = "0.5.40" }
-hotshot-events-service = { git = "https://github.com/EspressoSystems/hotshot-events-service.git", tag = "0.1.9" }
-hotshot-types = { git = "https://github.com/EspressoSystems/HotShot.git", tag = "0.5.40" }
-=======
 hotshot = { git = "https://github.com/EspressoSystems/HotShot.git", tag = "0.5.41" }
 hotshot-builder-api = { git = "https://github.com/EspressoSystems/HotShot.git", tag = "0.5.41" }
 hotshot-events-service = { git = "https://github.com/EspressoSystems/hotshot-events-service.git", tag = "0.1.10" }
 hotshot-types = { git = "https://github.com/EspressoSystems/HotShot.git", tag = "0.5.41" }
->>>>>>> a020e702
 serde = { version = "1.0", features = ["derive"] }
 sha2 = "0.10"
 snafu = "0.8"
@@ -36,8 +29,4 @@
 vbs = "0.1"
 
 [dev-dependencies]
-<<<<<<< HEAD
-hotshot-example-types = { git = "https://github.com/EspressoSystems/HotShot.git", tag = "0.5.40" }
-=======
-hotshot-example-types = { git = "https://github.com/EspressoSystems/HotShot.git", tag = "0.5.41" }
->>>>>>> a020e702
+hotshot-example-types = { git = "https://github.com/EspressoSystems/HotShot.git", tag = "0.5.41" }