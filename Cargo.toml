--- conflicted
+++ resolved
@@ -15,17 +15,10 @@
 clap = { version = "4.4", features = ["derive", "env"] }
 committable = "0.2"
 futures = "0.3"
-<<<<<<< HEAD
-hotshot = { git = "https://github.com/EspressoSystems/HotShot.git", branch = "nfy/builder-batched-txn-submit" }
-hotshot-builder-api = { git = "https://github.com/EspressoSystems/HotShot.git", branch = "nfy/builder-batched-txn-submit" }
-hotshot-events-service = { git = "https://github.com/EspressoSystems/hotshot-events-service.git", branch = "nfy/builder-batched-txn-submit" }
-hotshot-types = { git = "https://github.com/EspressoSystems/HotShot.git", branch = "nfy/builder-batched-txn-submit" }
-=======
 hotshot = { git = "https://github.com/EspressoSystems/HotShot.git", tag = "0.5.47" }
 hotshot-builder-api = { git = "https://github.com/EspressoSystems/HotShot.git", tag = "0.5.47" }
 hotshot-events-service = { git = "https://github.com/EspressoSystems/hotshot-events-service.git", tag = "0.1.17" }
 hotshot-types = { git = "https://github.com/EspressoSystems/HotShot.git", tag = "0.5.47" }
->>>>>>> 787e6f7a
 serde = { version = "1.0", features = ["derive"] }
 sha2 = "0.10"
 snafu = "0.8"
@@ -36,8 +29,4 @@
 vbs = "0.1"
 
 [dev-dependencies]
-<<<<<<< HEAD
-hotshot-example-types = { git = "https://github.com/EspressoSystems/HotShot.git", branch = "nfy/builder-batched-txn-submit" }
-=======
-hotshot-example-types = { git = "https://github.com/EspressoSystems/HotShot.git", tag = "0.5.47" }
->>>>>>> 787e6f7a
+hotshot-example-types = { git = "https://github.com/EspressoSystems/HotShot.git", tag = "0.5.47" }