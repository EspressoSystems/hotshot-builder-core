[package]
name = "hotshot-builder-core"
version = "0.1.43"
edition = "2021"
# See more keys and their definitions at https://doc.rust-lang.org/cargo/reference/manifest.html

[dependencies]
anyhow = "1"
async-broadcast = "0.7"
async-compatibility-layer = { version = "1.1", default-features = false, features = [
    "logging-utils",
] }
async-lock = "2.8"
async-std = { version = "1.9.0", features = ["unstable", "attributes"] }
async-trait = "0.1"
bincode = "1.3"
clap = { version = "4.5", features = ["derive", "env"] }
committable = "0.2"
derivative = "2.2"
futures = "0.3"
<<<<<<< HEAD
hotshot = { git = "https://github.com/EspressoSystems/HotShot.git", tag = "0.5.72" }
hotshot-builder-api = { git = "https://github.com/EspressoSystems/HotShot.git", tag = "0.5.72" }
hotshot-events-service = { git = "https://github.com/EspressoSystems/hotshot-events-service.git", tag = "0.1.44" }
hotshot-types = { git = "https://github.com/EspressoSystems/HotShot.git", tag = "0.5.72" }
=======
hex = "0.4.3"
hotshot = { git = "https://github.com/EspressoSystems/HotShot.git", tag = "0.5.71" }
hotshot-builder-api = { git = "https://github.com/EspressoSystems/HotShot.git", tag = "0.5.71" }
hotshot-events-service = { git = "https://github.com/EspressoSystems/hotshot-events-service.git", tag = "0.1.42" }
hotshot-types = { git = "https://github.com/EspressoSystems/HotShot.git", tag = "0.5.71" }
lru = "0.12.3"
>>>>>>> 6dc1d92e
serde = { version = "1.0", features = ["derive"] }
sha2 = "0.10"
snafu = "0.8"
surf-disco = "0.9"
tagged-base64 = "0.4"
tide-disco = "0.9"
tokio = "1"
tracing = "0.1"
vbs = "0.1"

[dev-dependencies]
hotshot-example-types = { git = "https://github.com/EspressoSystems/HotShot.git", tag = "0.5.72" }

[lints.rust]
unexpected_cfgs = { level = "warn", check-cfg = [
    'cfg(async_executor_impl, values("async-std", "tokio"))',
] }<|MERGE_RESOLUTION|>--- conflicted
+++ resolved
@@ -18,19 +18,12 @@
 committable = "0.2"
 derivative = "2.2"
 futures = "0.3"
-<<<<<<< HEAD
 hotshot = { git = "https://github.com/EspressoSystems/HotShot.git", tag = "0.5.72" }
 hotshot-builder-api = { git = "https://github.com/EspressoSystems/HotShot.git", tag = "0.5.72" }
 hotshot-events-service = { git = "https://github.com/EspressoSystems/hotshot-events-service.git", tag = "0.1.44" }
 hotshot-types = { git = "https://github.com/EspressoSystems/HotShot.git", tag = "0.5.72" }
-=======
 hex = "0.4.3"
-hotshot = { git = "https://github.com/EspressoSystems/HotShot.git", tag = "0.5.71" }
-hotshot-builder-api = { git = "https://github.com/EspressoSystems/HotShot.git", tag = "0.5.71" }
-hotshot-events-service = { git = "https://github.com/EspressoSystems/hotshot-events-service.git", tag = "0.1.42" }
-hotshot-types = { git = "https://github.com/EspressoSystems/HotShot.git", tag = "0.5.71" }
 lru = "0.12.3"
->>>>>>> 6dc1d92e
 serde = { version = "1.0", features = ["derive"] }
 sha2 = "0.10"
 snafu = "0.8"
