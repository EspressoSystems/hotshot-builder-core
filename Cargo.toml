[package]
name = "hotshot-builder-core"
version = "0.1.3"
edition = "2021"
# See more keys and their definitions at https://doc.rust-lang.org/cargo/reference/manifest.html

[dependencies]
async-broadcast = "0.7.0"
async-compatibility-layer = { version = "1.1", default-features = false, features = [
    "logging-utils",
] }
async-lock = "2.8"
async-std = { version = "1.9.0", features = ["unstable", "attributes"] }
async-trait = "0.1"
clap = { version = "4.4", features = ["derive", "env"] }
committable = "0.2"
futures = "0.3"
<<<<<<< HEAD
hotshot = { git = "https://github.com/EspressoSystems/HotShot.git", tag = "0.5.37" }
hotshot-builder-api = { git = "https://github.com/EspressoSystems/HotShot.git", tag = "0.5.37" }
hotshot-events-service = { git = "https://github.com/EspressoSystems/hotshot-events-service.git", branch = "nfy/update-hs-dep" }
hotshot-types = { git = "https://github.com/EspressoSystems/HotShot.git", tag = "0.5.37" }
=======
hotshot = { git = "https://github.com/EspressoSystems/HotShot.git", tag = "0.5.36" }
hotshot-builder-api = { git = "https://github.com/EspressoSystems/HotShot.git", tag = "0.5.36" }
hotshot-events-service = { git = "https://github.com/EspressoSystems/hotshot-events-service.git", tag = "0.1.5" }
hotshot-types = { git = "https://github.com/EspressoSystems/HotShot.git", tag = "0.5.36" }
>>>>>>> 944773c1
serde = { version = "1.0", features = ["derive"] }
sha2 = "0.10"
snafu = "0.8"
surf-disco = "0.6"
tagged-base64 = "0.4"
tide-disco = "0.6"
tracing = "0.1"
vbs = "0.1"

[dev-dependencies]
hotshot-example-types = { git = "https://github.com/EspressoSystems/HotShot.git", tag = "0.5.37" }<|MERGE_RESOLUTION|>--- conflicted
+++ resolved
@@ -15,17 +15,10 @@
 clap = { version = "4.4", features = ["derive", "env"] }
 committable = "0.2"
 futures = "0.3"
-<<<<<<< HEAD
 hotshot = { git = "https://github.com/EspressoSystems/HotShot.git", tag = "0.5.37" }
 hotshot-builder-api = { git = "https://github.com/EspressoSystems/HotShot.git", tag = "0.5.37" }
-hotshot-events-service = { git = "https://github.com/EspressoSystems/hotshot-events-service.git", branch = "nfy/update-hs-dep" }
+hotshot-events-service = { git = "https://github.com/EspressoSystems/hotshot-events-service.git", tag = "0.1.6" }
 hotshot-types = { git = "https://github.com/EspressoSystems/HotShot.git", tag = "0.5.37" }
-=======
-hotshot = { git = "https://github.com/EspressoSystems/HotShot.git", tag = "0.5.36" }
-hotshot-builder-api = { git = "https://github.com/EspressoSystems/HotShot.git", tag = "0.5.36" }
-hotshot-events-service = { git = "https://github.com/EspressoSystems/hotshot-events-service.git", tag = "0.1.5" }
-hotshot-types = { git = "https://github.com/EspressoSystems/HotShot.git", tag = "0.5.36" }
->>>>>>> 944773c1
 serde = { version = "1.0", features = ["derive"] }
 sha2 = "0.10"
 snafu = "0.8"
