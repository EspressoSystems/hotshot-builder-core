[package]
name = "hotshot-builder-core"
version = "0.1.1"
edition = "2021"

# See more keys and their definitions at https://doc.rust-lang.org/cargo/reference/manifest.html

[dependencies]
futures = "0.3"
async-broadcast = "0.7.0"
async-compatibility-layer = { git = "https://github.com/EspressoSystems/async-compatibility-layer.git", tag = "1.4.2", features = [
    "logging-utils",
] }
async-lock = "2.8"
async-std = { version = "1.9.0", features = ["unstable", "attributes"] }
async-trait = "0.1"
clap = { version = "4.4", features = ["derive", "env"] }
commit = { git = "https://github.com/EspressoSystems/commit.git" }
<<<<<<< HEAD
hotshot = { git = "https://github.com/EspressoSystems/HotShot.git", tag = "0.5.28" }
hotshot-types = { git = "https://github.com/EspressoSystems/HotShot.git", tag = "0.5.28" }
hotshot-builder-api = { git = "https://github.com/EspressoSystems/HotShot.git", tag = "0.5.28" }
sha2 = "0.10"
serde = { version = "1.0", features = ["derive"] }
tide-disco = { git = "https://github.com/EspressoSystems/tide-disco", tag = "v0.5.0" }
surf-disco = { git = "https://github.com/EspressoSystems/surf-disco", tag = "v0.5.0" }
=======
futures = "0.3"
hotshot = { git = "https://github.com/EspressoSystems/HotShot.git", tag = "0.5.27" }
hotshot-example-types = { git = "https://github.com/EspressoSystems/HotShot.git", tag = "0.5.27" }
hotshot-types = { git = "https://github.com/EspressoSystems/HotShot.git", tag = "0.5.27" }
hotshot-builder-api = { git = "https://github.com/EspressoSystems/HotShot.git", tag = "0.5.27" }
sha2 = "0.10"
serde = { version = "1.0", features = ["derive"] }
tide-disco = { git = "https://github.com/EspressoSystems/tide-disco", tag = "v0.5.0" }
>>>>>>> 4cdf4cf7
tagged-base64 = { git = "https://github.com/EspressoSystems/tagged-base64", tag = "0.3.4" }
tracing = "0.1"
snafu = "0.8"
hotshot-events-service = { git = "https://github.com/EspressoSystems/hotshot-events-service.git", tag = "0.1.0" }
#hotshot-events-service = { path = "../hotshot-events-service" }
versioned-binary-serialization = { git = "https://github.com/EspressoSystems/versioned-binary-serialization.git", tag = "0.1.2" }

[dev-dependencies]
hotshot-example-types = { git = "https://github.com/EspressoSystems/HotShot.git", tag = "0.5.28" }<|MERGE_RESOLUTION|>--- conflicted
+++ resolved
@@ -6,6 +6,8 @@
 # See more keys and their definitions at https://doc.rust-lang.org/cargo/reference/manifest.html
 
 [dependencies]
+snafu = "0.8"
+tracing = "0.1"
 futures = "0.3"
 async-broadcast = "0.7.0"
 async-compatibility-layer = { git = "https://github.com/EspressoSystems/async-compatibility-layer.git", tag = "1.4.2", features = [
@@ -16,29 +18,15 @@
 async-trait = "0.1"
 clap = { version = "4.4", features = ["derive", "env"] }
 commit = { git = "https://github.com/EspressoSystems/commit.git" }
-<<<<<<< HEAD
 hotshot = { git = "https://github.com/EspressoSystems/HotShot.git", tag = "0.5.28" }
 hotshot-types = { git = "https://github.com/EspressoSystems/HotShot.git", tag = "0.5.28" }
 hotshot-builder-api = { git = "https://github.com/EspressoSystems/HotShot.git", tag = "0.5.28" }
+hotshot-events-service = { git = "https://github.com/EspressoSystems/hotshot-events-service.git", tag = "0.1.0" }
 sha2 = "0.10"
 serde = { version = "1.0", features = ["derive"] }
+tagged-base64 = { git = "https://github.com/EspressoSystems/tagged-base64", tag = "0.3.4" }
+surf-disco = { git = "https://github.com/EspressoSystems/surf-disco", tag = "v0.5.0" }
 tide-disco = { git = "https://github.com/EspressoSystems/tide-disco", tag = "v0.5.0" }
-surf-disco = { git = "https://github.com/EspressoSystems/surf-disco", tag = "v0.5.0" }
-=======
-futures = "0.3"
-hotshot = { git = "https://github.com/EspressoSystems/HotShot.git", tag = "0.5.27" }
-hotshot-example-types = { git = "https://github.com/EspressoSystems/HotShot.git", tag = "0.5.27" }
-hotshot-types = { git = "https://github.com/EspressoSystems/HotShot.git", tag = "0.5.27" }
-hotshot-builder-api = { git = "https://github.com/EspressoSystems/HotShot.git", tag = "0.5.27" }
-sha2 = "0.10"
-serde = { version = "1.0", features = ["derive"] }
-tide-disco = { git = "https://github.com/EspressoSystems/tide-disco", tag = "v0.5.0" }
->>>>>>> 4cdf4cf7
-tagged-base64 = { git = "https://github.com/EspressoSystems/tagged-base64", tag = "0.3.4" }
-tracing = "0.1"
-snafu = "0.8"
-hotshot-events-service = { git = "https://github.com/EspressoSystems/hotshot-events-service.git", tag = "0.1.0" }
-#hotshot-events-service = { path = "../hotshot-events-service" }
 versioned-binary-serialization = { git = "https://github.com/EspressoSystems/versioned-binary-serialization.git", tag = "0.1.2" }
 
 [dev-dependencies]
