--- conflicted
+++ resolved
@@ -233,14 +233,6 @@
             })
     }
 
-<<<<<<< HEAD
-    // check for the existence of the builder state for a view
-    pub fn check_builder_state_existence_for_a_view(&self, key: &Types::Time) -> bool {
-        // iterate over the spawned builder states and check if the view number exists
-        self.spawned_builder_states
-            .iter()
-            .any(|(_vid, view_num)| view_num == key)
-=======
     pub fn get_channel_for_builder_or_bootstrap(
         &self,
         key: &(VidCommitment, Types::Time),
@@ -250,7 +242,17 @@
         } else {
             &self.bootstrap_sender
         }
->>>>>>> a012ee22
+    }
+
+    // check for the existence of the builder state for a view
+    pub fn check_builder_state_existence_for_a_view(
+        &self,
+        key: &Types::Time,
+    ) -> bool {
+        // iterate over the spawned builder states and check if the view number exists
+        self.spawned_builder_states
+            .iter()
+            .any(|((_vid, view_num), _channel)| view_num == key)
     }
 }
 
