use hotshot::{
    traits::{
        election::static_committee::{GeneralStaticCommittee, StaticElectionConfig},
        NodeImplementation,
    },
    types::SystemContextHandle,
};
use hotshot_builder_api::{
    block_info::{AvailableBlockData, AvailableBlockHeaderInput, AvailableBlockInfo},
    builder::BuildError,
    data_source::{AcceptsTxnSubmits, BuilderDataSource},
};
use hotshot_types::{
    data::{DAProposal, Leaf, QuorumProposal},
    event::{EventType, LeafInfo},
    message::Proposal,
    traits::{
        block_contents::BlockPayload,
        consensus_api::ConsensusApi,
        election::Membership,
        node_implementation::NodeType,
        signature_key::{BuilderSignatureKey, SignatureKey},
    },
    utils::BuilderCommitment,
    vid::{VidCommitment, VidPrecomputeData},
};

use crate::builder_state::{
    DAProposalMessage, DecideMessage, QCMessage, TransactionMessage, TransactionSource,
};
use crate::builder_state::{MessageType, RequestMessage, ResponseMessage};
use crate::WaitAndKeep;
use async_broadcast::Sender as BroadcastSender;
pub use async_broadcast::{broadcast, RecvError, TryRecvError};
use async_compatibility_layer::channel::UnboundedReceiver;
use async_lock::RwLock;
use async_trait::async_trait;
use committable::Committable;
use futures::future::BoxFuture;
use futures::stream::StreamExt;
use hotshot_events_service::{
    events::Error as EventStreamError,
    events_source::{BuilderEvent, BuilderEventType},
};
use sha2::{Digest, Sha256};
use std::num::NonZeroUsize;
use std::sync::Arc;
use std::time::Duration;
use std::{
    collections::{HashMap, HashSet},
    ops::Deref,
};
use std::{fmt::Display, time::Instant};
use tagged_base64::TaggedBase64;
use tide_disco::method::ReadState;

#[allow(clippy::type_complexity)]
#[derive(Debug)]
pub struct GlobalState<Types: NodeType> {
    // data store for the blocks
    pub block_hash_to_block: HashMap<
        BuilderCommitment,
        (
            Types::BlockPayload,
            <<Types as NodeType>::BlockPayload as BlockPayload>::Metadata,
            Arc<RwLock<WaitAndKeep<(VidCommitment, VidPrecomputeData)>>>,
            u64, // Fees
        ),
    >,

    // registered builer states
    pub spawned_builder_states: HashMap<VidCommitment, Types::Time>,

    // sending a request from the hotshot to the builder states
    pub request_sender: BroadcastSender<MessageType<Types>>,

    // getting a response from the builder states based on the request sent by the hotshot
    pub response_receiver: UnboundedReceiver<ResponseMessage>,

    // sending a transaction from the hotshot/private mempool to the builder states
    // NOTE: Currently, we don't differentiate between the transactions from the hotshot and the private mempool
    pub tx_sender: BroadcastSender<MessageType<Types>>,

    // Instance state
    pub instance_state: Types::InstanceState,
}

impl<Types: NodeType> GlobalState<Types> {
    #[allow(clippy::too_many_arguments)]
    pub fn new(
        request_sender: BroadcastSender<MessageType<Types>>,
        response_receiver: UnboundedReceiver<ResponseMessage>,
        tx_sender: BroadcastSender<MessageType<Types>>,
        instance_state: Types::InstanceState,
        bootstrapped_builder_state_id: VidCommitment,
        bootstrapped_view_num: Types::Time,
    ) -> Self {
        let mut spawned_builder_states = HashMap::new();
        spawned_builder_states.insert(bootstrapped_builder_state_id, bootstrapped_view_num);
        GlobalState {
            block_hash_to_block: Default::default(),
            spawned_builder_states,
            request_sender,
            response_receiver,
            tx_sender,
            instance_state,
        }
    }

    // remove the builder state handles based on the decide event
    pub fn remove_handles(
        &mut self,
        builder_vid_commitment: &VidCommitment,
        block_hashes: HashSet<(Types::Time, BuilderCommitment)>,
        bootstrap: bool,
    ) {
        // remove the builder commitment from the spawned builder states
        if !bootstrap {
            let view_num = self.spawned_builder_states.remove(builder_vid_commitment);
            if view_num.is_some() {
                tracing::info!(
                    "Removing handles for builder view num {:?}",
                    view_num.unwrap()
                );
            }
        }
        tracing::debug!("Removing builder commitments: ");
        for (view_num, block_hash) in block_hashes {
            self.block_hash_to_block.remove(&block_hash);
            tracing::debug!("GC view_num {:?} block_hash {:?},", view_num, block_hash);
        }
        tracing::debug!("]\n");
    }
    // private mempool submit txn
    // Currently, we don't differentiate between the transactions from the hotshot and the private mempool
    pub async fn submit_client_txn(
        &self,
        txn: <Types as NodeType>::Transaction,
    ) -> Result<(), BuildError> {
        let tx_msg = TransactionMessage::<Types> {
            tx: txn,
            tx_type: TransactionSource::External,
        };
        self.tx_sender
            .broadcast(MessageType::TransactionMessage(tx_msg))
            .await
            .map(|_a| ())
            .map_err(|_e| BuildError::Error {
                message: "failed to send txn".to_string(),
            })
    }
}

pub struct ProxyGlobalState<Types: NodeType> {
    // global state
    global_state: Arc<RwLock<GlobalState<Types>>>,

    // identity keys for the builder
    // May be ideal place as GlobalState interacts with hotshot apis
    // and then can sign on responders as desired
    builder_keys: (
        Types::BuilderSignatureKey, // pub key
        <<Types as NodeType>::BuilderSignatureKey as BuilderSignatureKey>::BuilderPrivateKey, // private key
    ),

    // max waiting time to serve first api request
    max_api_waiting_time: Duration,
}

impl<Types: NodeType> ProxyGlobalState<Types> {
    pub fn new(
        global_state: Arc<RwLock<GlobalState<Types>>>,
        builder_keys: (
            Types::BuilderSignatureKey,
            <<Types as NodeType>::BuilderSignatureKey as BuilderSignatureKey>::BuilderPrivateKey,
        ),
        max_api_waiting_time: Duration,
    ) -> Self {
        ProxyGlobalState {
            global_state,
            builder_keys,
            max_api_waiting_time,
        }
    }
}

/*
Handling Builder API responses
*/
#[async_trait]
impl<Types: NodeType> BuilderDataSource<Types> for ProxyGlobalState<Types>
where
    for<'a> <<Types::SignatureKey as SignatureKey>::PureAssembledSignatureType as TryFrom<
        &'a TaggedBase64,
    >>::Error: Display,
    for<'a> <Types::SignatureKey as TryFrom<&'a TaggedBase64>>::Error: Display,
{
    async fn get_available_blocks(
        &self,
        for_parent: &VidCommitment,
        sender: Types::SignatureKey,
        signature: &<Types::SignatureKey as SignatureKey>::PureAssembledSignatureType,
    ) -> Result<Vec<AvailableBlockInfo<Types>>, BuildError> {
        // verify the signature
        if !sender.validate(signature, for_parent.as_ref()) {
            return Err(BuildError::Error {
                message: "Signature validation failed in get_available_blocks".to_string(),
            });
        }

        let mut bootstrapped_state_build_block = false;
        // check in the local spawned builder states, if it doesn't exist, and then let bootstrapped build a block for it
        if !self
            .global_state
            .read_arc()
            .await
            .spawned_builder_states
            .contains_key(for_parent)
        {
            bootstrapped_state_build_block = true;
        }

        let req_msg = RequestMessage {
            requested_vid_commitment: (*for_parent),
            bootstrap_build_block: bootstrapped_state_build_block,
        };
<<<<<<< HEAD
        tracing::debug!(
            "Requesting available blocks for {:?}",
            req_msg.requested_vid_commitment
        );
        self.request_sender
=======

        tracing::info!(
            "Requesting available blocks for parent {:?}",
            req_msg.requested_vid_commitment
        );

        self.global_state
            .read_arc()
            .await
            .request_sender
>>>>>>> fd64499b
            .broadcast(MessageType::RequestMessage(req_msg.clone()))
            .await
            .unwrap();

<<<<<<< HEAD
        let response_received = self.response_receiver.recv().await;
=======
        tracing::debug!(
            "Waiting for response for parent {:?}",
            req_msg.requested_vid_commitment
        );

        let timeout_after = Instant::now() + self.max_api_waiting_time;
        let response_received = loop {
            let recv_attempt = self
                .global_state
                .read_arc()
                .await
                .response_receiver
                .try_recv();
            if recv_attempt.is_ok() {
                break recv_attempt.map_err(|_| BuildError::Missing);
            } else {
                let e = recv_attempt.unwrap_err();
                if e.is_empty() {
                    if Instant::now() >= timeout_after {
                        tracing::error!(%e, "Couldn't get available blocks in time for parent {:?}",  req_msg.requested_vid_commitment);
                        break Err(BuildError::Error {
                            message: "No blocks available".to_string(),
                        });
                    }
                    async_compatibility_layer::art::async_yield_now().await;
                    continue;
                } else {
                    tracing::error!(%e, "Channel closed while getting available blocks for parent {:?}", req_msg.requested_vid_commitment);
                    break Err(BuildError::Error {
                        message: "channel unexpectedly closed".to_string(),
                    });
                }
            }
        };

>>>>>>> fd64499b
        match response_received {
            Ok(response) => {
                let (pub_key, sign_key) = self.builder_keys.clone();
                // sign over the block info
                let signature_over_block_info =
                    <Types as NodeType>::BuilderSignatureKey::sign_block_info(
                        &sign_key,
                        response.block_size,
                        response.offered_fee,
                        &response.builder_hash,
                    )
                    .expect("Available block info signing failed");

                // insert the block info into local hashmap
                let initial_block_info = AvailableBlockInfo::<Types> {
                    block_hash: response.builder_hash.clone(),
                    block_size: response.block_size,
                    offered_fee: response.offered_fee,
                    signature: signature_over_block_info,
                    sender: pub_key.clone(),
                    _phantom: Default::default(),
                };
<<<<<<< HEAD
                tracing::debug!(
                    "sending Initial block info response for {:?}",
                    req_msg.requested_vid_commitment
=======
                tracing::info!(
                    "Sending  Available Block info response for parent {:?} with block hash {:?}",
                    req_msg.requested_vid_commitment,
                    response.builder_hash
>>>>>>> fd64499b
                );
                Ok(vec![initial_block_info])
            }

            // We failed to get available blocks
            Err(e) => Err(e),
        }
    }
    async fn claim_block(
        &self,
        block_hash: &BuilderCommitment,
        sender: Types::SignatureKey,
        signature: &<<Types as NodeType>::SignatureKey as SignatureKey>::PureAssembledSignatureType,
    ) -> Result<AvailableBlockData<Types>, BuildError> {
<<<<<<< HEAD
        tracing::debug!("Received request for claiming block for {:?}", block_hash);
        // verify the signatue
=======
        tracing::info!(
            "Received request for claiming block for block hash: {:?}",
            block_hash
        );
        // verify the signature
>>>>>>> fd64499b
        if !sender.validate(signature, block_hash.as_ref()) {
            tracing::error!("Signature validation failed in claim block");
            return Err(BuildError::Error {
                message: "Signature validation failed in claim block".to_string(),
            });
        }
        let (pub_key, sign_key) = self.builder_keys.clone();
        if let Some(block) = self
            .global_state
            .read_arc()
            .await
            .block_hash_to_block
            .get(block_hash)
        {
            // sign over the builder commitment, as the proposer can computer it based on provide block_payload
            // and the metata data
            let response_block_hash = block.0.builder_commitment(&block.1);
            let signature_over_builder_commitment =
                <Types as NodeType>::BuilderSignatureKey::sign_builder_message(
                    &sign_key,
                    response_block_hash.as_ref(),
                )
                .expect("Claim block signing failed");
            let block_data = AvailableBlockData::<Types> {
                block_payload: block.0.clone(),
                metadata: block.1.clone(),
                signature: signature_over_builder_commitment,
                sender: pub_key.clone(),
            };
<<<<<<< HEAD
            tracing::debug!("Sending claimed block data for {:?}", block_hash);
=======
            tracing::info!("Sending Claim Block data for block hash: {:?}", block_hash);
>>>>>>> fd64499b
            Ok(block_data)
        } else {
            tracing::error!("Claim Block not found");
            Err(BuildError::Error {
                message: "Block data not found".to_string(),
            })
        }
    }
    async fn claim_block_header_input(
        &self,
        block_hash: &BuilderCommitment,
        sender: Types::SignatureKey,
        signature: &<<Types as NodeType>::SignatureKey as SignatureKey>::PureAssembledSignatureType,
    ) -> Result<AvailableBlockHeaderInput<Types>, BuildError> {
<<<<<<< HEAD
        tracing::debug!(
            "Received request for claiming block header input for {:?}",
            block_hash
        );
        // verify the signatue
=======
        tracing::info!(
            "Received request for claiming block header input for block hash: {:?}",
            block_hash
        );
        // verify the signature
>>>>>>> fd64499b
        if !sender.validate(signature, block_hash.as_ref()) {
            tracing::error!("Signature validation failed in claim block header input");
            return Err(BuildError::Error {
                message: "Signature validation failed in claim block header input".to_string(),
            });
        }
        let (pub_key, sign_key) = self.builder_keys.clone();
        if let Some(block) = self
            .global_state
            .read_arc()
            .await
            .block_hash_to_block
            .get(block_hash)
        {
            tracing::debug!("Waiting for vid commitment for block {:?}", block_hash);
            let (vid_commitment, vid_precompute_data) = block.2.write().await.get().await?;
            let signature_over_vid_commitment =
                <Types as NodeType>::BuilderSignatureKey::sign_builder_message(
                    &sign_key,
                    vid_commitment.as_ref(),
                )
<<<<<<< HEAD
                .expect("Claim block header input signing failed");
=======
                .expect("Claim block header input message signing failed");

            let signature_over_fee_info = Types::BuilderSignatureKey::sign_fee(
                &sign_key,
                block.3,
                block_hash,
                &vid_commitment,
            )
            .expect("Claim block header input fee signing failed");

>>>>>>> fd64499b
            let response = AvailableBlockHeaderInput::<Types> {
                vid_commitment,
                vid_precompute_data,
                fee_signature: signature_over_fee_info,
                message_signature: signature_over_vid_commitment,
                sender: pub_key.clone(),
            };
<<<<<<< HEAD
            tracing::debug!(
                "Sending claimed block header input response for {:?}",
=======
            tracing::info!(
                "Sending Claim Block Header Input response for block hash: {:?}",
>>>>>>> fd64499b
                block_hash
            );
            Ok(response)
        } else {
            tracing::error!("Claim Block Header Input not found");
            Err(BuildError::Error {
                message: "Block Header not found".to_string(),
            })
        }
    }
    async fn get_builder_address(
        &self,
    ) -> Result<<Types as NodeType>::BuilderSignatureKey, BuildError> {
        Ok(self.builder_keys.0.clone())
    }
}
#[async_trait]
impl<Types: NodeType> AcceptsTxnSubmits<Types> for ProxyGlobalState<Types> {
    async fn submit_txn(
        &mut self,
        txn: <Types as NodeType>::Transaction,
    ) -> Result<(), BuildError> {
        tracing::debug!("Submitting transaction to the builder states{:?}", txn);
        let response = self
            .global_state
            .read_arc()
            .await
            .submit_client_txn(txn)
            .await;
        tracing::info!(
            "Transaction submitted to the builder states, sending response: {:?}",
            response
        );
        response
    }
}
#[async_trait]
impl<Types: NodeType> ReadState for ProxyGlobalState<Types> {
    type State = GlobalState<Types>;

    async fn read<T>(
        &self,
        op: impl Send + for<'a> FnOnce(&'a Self::State) -> BoxFuture<'a, T> + 'async_trait,
    ) -> T {
        op(self.global_state.read_arc().await.deref()).await
    }
}

/*
Running Non-Permissioned Builder Service
*/
pub async fn run_non_permissioned_standalone_builder_service<
    Types: NodeType<ElectionConfigType = StaticElectionConfig>,
>(
    // sending a transaction from the hotshot mempool to the builder states
    tx_sender: BroadcastSender<MessageType<Types>>,

    // sending a DA proposal from the hotshot to the builder states
    da_sender: BroadcastSender<MessageType<Types>>,

    // sending a QC proposal from the hotshot to the builder states
    qc_sender: BroadcastSender<MessageType<Types>>,

    // sending a Decide event from the hotshot to the builder states
    decide_sender: BroadcastSender<MessageType<Types>>,

    // connection to the events stream
    mut subscribed_events: surf_disco::socket::Connection<
        BuilderEvent<Types>,
        surf_disco::socket::Unsupported,
        EventStreamError,
        vbs::version::StaticVersion<0, 1>,
    >,

    // instance state
    instance_state: Types::InstanceState,
) {
    // handle the startup event at the start
    let membership = if let Some(Ok(event)) = subscribed_events.next().await {
        match event.event {
            BuilderEventType::StartupInfo {
                known_node_with_stake,
                non_staked_node_count,
            } => {
                // Create membership. It is similar to init() in sequencer/src/context.rs
                let election_config: StaticElectionConfig = GeneralStaticCommittee::<
                    Types,
                    <Types as NodeType>::SignatureKey,
                >::default_election_config(
                    known_node_with_stake.len() as u64,
                    non_staked_node_count as u64,
                );

                let membership: GeneralStaticCommittee<
                Types,
                <Types as NodeType>::SignatureKey,
                > = GeneralStaticCommittee::<Types,
                <Types as NodeType>::SignatureKey>::create_election(
                    known_node_with_stake.clone(),
                    election_config,
                    0,
                );

                tracing::info!(
                    "Startup info: Known nodes with stake: {:?}, Non-staked node count: {:?}",
                    known_node_with_stake,
                    non_staked_node_count
                );
                membership
            }
            _ => {
                tracing::error!("Startup info event not received as first event");
                return;
            }
        }
    } else {
        return;
    };

    loop {
        let event = subscribed_events.next().await.unwrap();
        //tracing::debug!("Builder Event received from HotShot: {:?}", event);
        match event {
            Ok(event) => {
                match event.event {
                    BuilderEventType::HotshotError { error } => {
                        tracing::error!("Error event in HotShot: {:?}", error);
                    }
                    // startup event
                    BuilderEventType::StartupInfo { .. } => {
                        tracing::warn!("Startup info event received again");
                    }
                    // tx event
                    BuilderEventType::HotshotTransactions { transactions } => {
                        handle_tx_event(&tx_sender, transactions).await;
                    }
                    // decide event
                    BuilderEventType::HotshotDecide {
                        leaf_chain,
                        block_size,
                    } => {
                        handle_decide_event(&decide_sender, leaf_chain, block_size).await;
                    }
                    // DA proposal event
                    BuilderEventType::HotshotDAProposal { proposal, sender } => {
                        // get the leader for current view
                        let leader = membership.get_leader(proposal.data.view_number);
                        // get the committee mstatked node count
                        let total_nodes = membership.total_nodes();

                        handle_da_event(
                            &da_sender,
                            proposal,
                            sender,
                            leader,
                            NonZeroUsize::new(total_nodes).unwrap(),
                        )
                        .await;
                    }
                    // QC proposal event
                    BuilderEventType::HotshotQuorumProposal { proposal, sender } => {
                        // get the leader for current view
                        let leader = membership.get_leader(proposal.data.view_number);
                        handle_qc_event(&qc_sender, proposal, sender, leader, &instance_state)
                            .await;
                    }
                    _ => {
                        tracing::error!("Unhandled event from Builder");
                    }
                }
            }
            Err(e) => {
                tracing::error!("Error in the event stream: {:?}", e);
            }
        }
    }
}

/*
Running Permissioned Builder Service
*/
pub async fn run_permissioned_standalone_builder_service<
    Types: NodeType,
    I: NodeImplementation<Types>,
>(
    // sending a transaction from the hotshot mempool to the builder states
    tx_sender: BroadcastSender<MessageType<Types>>,

    // sending a DA proposal from the hotshot to the builder states
    da_sender: BroadcastSender<MessageType<Types>>,

    // sending a QC proposal from the hotshot to the builder states
    qc_sender: BroadcastSender<MessageType<Types>>,

    // sending a Decide event from the hotshot to the builder states
    decide_sender: BroadcastSender<MessageType<Types>>,

    // hotshot context handle
    hotshot_handle: SystemContextHandle<Types, I>,

    // pass the instance state
    instance_state: Types::InstanceState,
) {
    let mut event_stream = hotshot_handle.get_event_stream();
    loop {
        tracing::debug!("Waiting for events from HotShot");
        match event_stream.next().await {
            None => {
                tracing::error!("Didn't receive any event from the HotShot event stream");
            }
            Some(event) => {
                match event.event {
                    // error event
                    EventType::Error { error } => {
                        tracing::error!("Error event in HotShot: {:?}", error);
                    }
                    // tx event
                    EventType::Transactions { transactions } => {
                        handle_tx_event(&tx_sender, transactions).await;
                    }
                    // decide event
                    EventType::Decide {
                        leaf_chain,
                        block_size,
                        ..
                    } => {
                        handle_decide_event(&decide_sender, leaf_chain, block_size).await;
                    }
                    // DA proposal event
                    EventType::DAProposal { proposal, sender } => {
                        // get the leader for current view
                        let leader = hotshot_handle.get_leader(proposal.data.view_number).await;
                        // get the committee staked node count
                        let total_nodes = hotshot_handle.total_nodes();

                        handle_da_event(&da_sender, proposal, sender, leader, total_nodes).await;
                    }
                    // QC proposal event
                    EventType::QuorumProposal { proposal, sender } => {
                        // get the leader for current view
                        let leader = hotshot_handle.get_leader(proposal.data.view_number).await;
                        handle_qc_event(&qc_sender, proposal, sender, leader, &instance_state)
                            .await;
                    }
                    _ => {
                        tracing::error!("Unhandled event from Builder: {:?}", event.event);
                    }
                }
            }
        }
    }
}

/*
Utility functions to handle the hotshot events
*/
async fn handle_da_event<Types: NodeType>(
    da_channel_sender: &BroadcastSender<MessageType<Types>>,
    da_proposal: Proposal<Types, DAProposal<Types>>,
    sender: <Types as NodeType>::SignatureKey,
    leader: <Types as NodeType>::SignatureKey,
    total_nodes: NonZeroUsize,
) {
    tracing::debug!(
        "DAProposal: Leader: {:?} for the view: {:?}",
        leader,
        da_proposal.data.view_number
    );

    // get the encoded transactions hash
    let encoded_txns_hash = Sha256::digest(&da_proposal.data.encoded_transactions);
    // check if the sender is the leader and the signature is valid; if yes, broadcast the DA proposal
    if leader == sender && sender.validate(&da_proposal.signature, &encoded_txns_hash) {
        let da_msg = DAProposalMessage::<Types> {
            proposal: da_proposal,
            sender: leader,
            total_nodes: total_nodes.into(),
        };
        tracing::debug!(
            "Sending DA proposal to the builder states for view number {:?}",
            da_msg.proposal.data.view_number
        );
        da_channel_sender
            .broadcast(MessageType::DAProposalMessage(da_msg))
            .await
            .unwrap();
    } else {
        tracing::error!("Validation Failure on DAProposal for view {:?}: Leader for the current view: {:?} and sender: {:?}", da_proposal.data.view_number, leader, sender);
    }
}

async fn handle_qc_event<Types: NodeType>(
    qc_channel_sender: &BroadcastSender<MessageType<Types>>,
    qc_proposal: Proposal<Types, QuorumProposal<Types>>,
    sender: <Types as NodeType>::SignatureKey,
    leader: <Types as NodeType>::SignatureKey,
    instance_state: &Types::InstanceState,
) {
    tracing::debug!(
        "QCProposal: Leader: {:?} for the view: {:?}",
        leader,
        qc_proposal.data.view_number
    );

    let mut leaf = Leaf::from_quorum_proposal(&qc_proposal.data);

<<<<<<< HEAD
    // Hack for genesis mis-handling in HotShot.
=======
    // Hack for genesis mishandling in HotShot.
>>>>>>> fd64499b
    // Once the is_genesis field is removed, you can delete this block.
    if qc_proposal.data.justify_qc.is_genesis {
        leaf.set_parent_commitment(Leaf::genesis(instance_state).commit());
    }

    // check if the sender is the leader and the signature is valid; if yes, broadcast the QC proposal
    if sender == leader && sender.validate(&qc_proposal.signature, leaf.commit().as_ref()) {
        let qc_msg = QCMessage::<Types> {
            proposal: qc_proposal,
            sender: leader,
        };
        tracing::debug!(
            "Sending QC proposal to the builder states for view {:?}",
            qc_msg.proposal.data.view_number
        );
        qc_channel_sender
            .broadcast(MessageType::QCMessage(qc_msg))
            .await
            .unwrap();
    } else {
        tracing::error!("Validation Failure on QCProposal for view {:?}: Leader for the current view: {:?} and sender: {:?}", qc_proposal.data.view_number, leader, sender);
    }
}

async fn handle_decide_event<Types: NodeType>(
    decide_channel_sender: &BroadcastSender<MessageType<Types>>,
    leaf_chain: Arc<Vec<LeafInfo<Types>>>,
    block_size: Option<u64>,
) {
    let decide_msg: DecideMessage<Types> = DecideMessage::<Types> {
        leaf_chain,
        block_size,
    };
    let latest_leaf_view_num = decide_msg.leaf_chain[0].leaf.get_view_number();
    tracing::debug!(
        "Sending Decide event to the builder states for view {:?}",
        latest_leaf_view_num
    );
    decide_channel_sender
        .broadcast(MessageType::DecideMessage(decide_msg))
        .await
        .unwrap();
}

async fn handle_tx_event<Types: NodeType>(
    tx_channel_sender: &BroadcastSender<MessageType<Types>>,
    transactions: Vec<Types::Transaction>,
) {
    // iterate over the transactions and send them to the tx_sender, might get duplicate transactions but builder needs to filter them
    for tx_message in transactions {
        let tx_msg = TransactionMessage::<Types> {
            tx: tx_message,
            tx_type: TransactionSource::HotShot,
        };
        tracing::debug!(
            "Sending transaction to the builder states{:?}",
            tx_msg.tx.commit()
        );
        tx_channel_sender
            .broadcast(MessageType::TransactionMessage(tx_msg))
            .await
            .unwrap();
    }
}<|MERGE_RESOLUTION|>--- conflicted
+++ resolved
@@ -224,13 +224,6 @@
             requested_vid_commitment: (*for_parent),
             bootstrap_build_block: bootstrapped_state_build_block,
         };
-<<<<<<< HEAD
-        tracing::debug!(
-            "Requesting available blocks for {:?}",
-            req_msg.requested_vid_commitment
-        );
-        self.request_sender
-=======
 
         tracing::info!(
             "Requesting available blocks for parent {:?}",
@@ -241,14 +234,10 @@
             .read_arc()
             .await
             .request_sender
->>>>>>> fd64499b
             .broadcast(MessageType::RequestMessage(req_msg.clone()))
             .await
             .unwrap();
 
-<<<<<<< HEAD
-        let response_received = self.response_receiver.recv().await;
-=======
         tracing::debug!(
             "Waiting for response for parent {:?}",
             req_msg.requested_vid_commitment
@@ -284,7 +273,6 @@
             }
         };
 
->>>>>>> fd64499b
         match response_received {
             Ok(response) => {
                 let (pub_key, sign_key) = self.builder_keys.clone();
@@ -307,16 +295,10 @@
                     sender: pub_key.clone(),
                     _phantom: Default::default(),
                 };
-<<<<<<< HEAD
-                tracing::debug!(
-                    "sending Initial block info response for {:?}",
-                    req_msg.requested_vid_commitment
-=======
                 tracing::info!(
                     "Sending  Available Block info response for parent {:?} with block hash {:?}",
                     req_msg.requested_vid_commitment,
                     response.builder_hash
->>>>>>> fd64499b
                 );
                 Ok(vec![initial_block_info])
             }
@@ -331,16 +313,11 @@
         sender: Types::SignatureKey,
         signature: &<<Types as NodeType>::SignatureKey as SignatureKey>::PureAssembledSignatureType,
     ) -> Result<AvailableBlockData<Types>, BuildError> {
-<<<<<<< HEAD
-        tracing::debug!("Received request for claiming block for {:?}", block_hash);
-        // verify the signatue
-=======
         tracing::info!(
             "Received request for claiming block for block hash: {:?}",
             block_hash
         );
         // verify the signature
->>>>>>> fd64499b
         if !sender.validate(signature, block_hash.as_ref()) {
             tracing::error!("Signature validation failed in claim block");
             return Err(BuildError::Error {
@@ -370,11 +347,7 @@
                 signature: signature_over_builder_commitment,
                 sender: pub_key.clone(),
             };
-<<<<<<< HEAD
-            tracing::debug!("Sending claimed block data for {:?}", block_hash);
-=======
             tracing::info!("Sending Claim Block data for block hash: {:?}", block_hash);
->>>>>>> fd64499b
             Ok(block_data)
         } else {
             tracing::error!("Claim Block not found");
@@ -389,19 +362,11 @@
         sender: Types::SignatureKey,
         signature: &<<Types as NodeType>::SignatureKey as SignatureKey>::PureAssembledSignatureType,
     ) -> Result<AvailableBlockHeaderInput<Types>, BuildError> {
-<<<<<<< HEAD
-        tracing::debug!(
-            "Received request for claiming block header input for {:?}",
-            block_hash
-        );
-        // verify the signatue
-=======
         tracing::info!(
             "Received request for claiming block header input for block hash: {:?}",
             block_hash
         );
         // verify the signature
->>>>>>> fd64499b
         if !sender.validate(signature, block_hash.as_ref()) {
             tracing::error!("Signature validation failed in claim block header input");
             return Err(BuildError::Error {
@@ -423,9 +388,6 @@
                     &sign_key,
                     vid_commitment.as_ref(),
                 )
-<<<<<<< HEAD
-                .expect("Claim block header input signing failed");
-=======
                 .expect("Claim block header input message signing failed");
 
             let signature_over_fee_info = Types::BuilderSignatureKey::sign_fee(
@@ -436,7 +398,6 @@
             )
             .expect("Claim block header input fee signing failed");
 
->>>>>>> fd64499b
             let response = AvailableBlockHeaderInput::<Types> {
                 vid_commitment,
                 vid_precompute_data,
@@ -444,13 +405,8 @@
                 message_signature: signature_over_vid_commitment,
                 sender: pub_key.clone(),
             };
-<<<<<<< HEAD
-            tracing::debug!(
-                "Sending claimed block header input response for {:?}",
-=======
             tracing::info!(
                 "Sending Claim Block Header Input response for block hash: {:?}",
->>>>>>> fd64499b
                 block_hash
             );
             Ok(response)
@@ -747,7 +703,7 @@
     qc_proposal: Proposal<Types, QuorumProposal<Types>>,
     sender: <Types as NodeType>::SignatureKey,
     leader: <Types as NodeType>::SignatureKey,
-    instance_state: &Types::InstanceState,
+    _instance_state: &Types::InstanceState,
 ) {
     tracing::debug!(
         "QCProposal: Leader: {:?} for the view: {:?}",
@@ -755,17 +711,7 @@
         qc_proposal.data.view_number
     );
 
-    let mut leaf = Leaf::from_quorum_proposal(&qc_proposal.data);
-
-<<<<<<< HEAD
-    // Hack for genesis mis-handling in HotShot.
-=======
-    // Hack for genesis mishandling in HotShot.
->>>>>>> fd64499b
-    // Once the is_genesis field is removed, you can delete this block.
-    if qc_proposal.data.justify_qc.is_genesis {
-        leaf.set_parent_commitment(Leaf::genesis(instance_state).commit());
-    }
+    let leaf = Leaf::from_quorum_proposal(&qc_proposal.data);
 
     // check if the sender is the leader and the signature is valid; if yes, broadcast the QC proposal
     if sender == leader && sender.validate(&qc_proposal.signature, leaf.commit().as_ref()) {
