--- conflicted
+++ resolved
@@ -233,7 +233,6 @@
             })
     }
 
-<<<<<<< HEAD
     pub fn get_channel_for_builder_or_bootstrap(
         &self,
         key: &(VidCommitment, Types::Time),
@@ -243,14 +242,14 @@
         } else {
             &self.bootstrap_sender
         }
-=======
+    }
+
     // check for the existence of the builder state for a view
     pub fn check_builder_state_existence_for_a_view(&self, key: &Types::Time) -> bool {
         // iterate over the spawned builder states and check if the view number exists
         self.spawned_builder_states
             .iter()
-            .any(|(_vid, view_num)| view_num == key)
->>>>>>> 5cf43f09
+            .any(|((_vid, view_num), _sender)| view_num == key)
     }
 }
 
