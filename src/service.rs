--- conflicted
+++ resolved
@@ -797,13 +797,8 @@
                     // QC proposal event
                     BuilderEventType::HotshotQuorumProposal { proposal, sender } => {
                         // get the leader for current view
-<<<<<<< HEAD
-                        let leader = membership.get_leader(proposal.data.view_number);
+                        let leader = membership.leader(proposal.data.view_number);
                         handle_qc_event(&qc_sender, Arc::new(proposal), sender, leader).await;
-=======
-                        let leader = membership.leader(proposal.data.view_number);
-                        handle_qc_event(&qc_sender, proposal, sender, leader).await;
->>>>>>> 96f0a146
                     }
                     _ => {
                         tracing::error!("Unhandled event from Builder");
@@ -895,13 +890,8 @@
                     // QC proposal event
                     EventType::QuorumProposal { proposal, sender } => {
                         // get the leader for current view
-<<<<<<< HEAD
-                        let leader = hotshot_handle.get_leader(proposal.data.view_number).await;
+                        let leader = hotshot_handle.leader(proposal.data.view_number).await;
                         handle_qc_event(&qc_sender, Arc::new(proposal), sender, leader).await;
-=======
-                        let leader = hotshot_handle.leader(proposal.data.view_number).await;
-                        handle_qc_event(&qc_sender, proposal, sender, leader).await;
->>>>>>> 96f0a146
                     }
                     _ => {
                         tracing::error!("Unhandled event from Builder: {:?}", event.event);
