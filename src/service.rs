use hotshot::{
    traits::{election::static_committee::GeneralStaticCommittee, NodeImplementation},
    types::SystemContextHandle,
};
use hotshot_builder_api::{
    block_info::{AvailableBlockData, AvailableBlockHeaderInput, AvailableBlockInfo},
    builder::BuildError,
    data_source::{AcceptsTxnSubmits, BuilderDataSource},
};
use hotshot_types::{
    data::{DaProposal, Leaf, QuorumProposal},
    event::EventType,
    message::Proposal,
    traits::{
        block_contents::BlockPayload,
        consensus_api::ConsensusApi,
        election::Membership,
        node_implementation::{ConsensusTime, NodeType},
        signature_key::{BuilderSignatureKey, SignatureKey},
    },
    utils::BuilderCommitment,
    vid::{VidCommitment, VidPrecomputeData},
};

use std::fmt::Debug;
use std::hash::Hash;

use crate::builder_state::{
    BuildBlockInfo, DaProposalMessage, DecideMessage, QCMessage, TransactionSource, TriggerStatus,
};
use crate::builder_state::{MessageType, RequestMessage, ResponseMessage};
use crate::WaitAndKeep;
use anyhow::{anyhow, Context};
use async_broadcast::Sender as BroadcastSender;
pub use async_broadcast::{broadcast, RecvError, TryRecvError};
use async_compatibility_layer::{
    art::async_sleep,
    art::async_timeout,
    channel::{unbounded, OneShotSender},
};
use async_lock::RwLock;
use async_trait::async_trait;
use committable::{Commitment, Committable};
use derivative::Derivative;
use futures::future::BoxFuture;
use futures::stream::StreamExt;
use hotshot_events_service::{
    events::Error as EventStreamError,
    events_source::{BuilderEvent, BuilderEventType},
};
use serde::{de::DeserializeOwned, Serialize};
use sha2::{Digest, Sha256};
use std::collections::HashMap;
use std::num::NonZeroUsize;
use std::sync::Arc;
use std::time::Duration;
use std::{fmt::Display, time::Instant};
use tagged_base64::TaggedBase64;
use tide_disco::{method::ReadState, Url};

/// BuilderTransaction is a trait that allows the builder to retrieve transaction namespace ids
/// to filter for transactions that are relevant to the builder.
pub trait BuilderTransaction {
    /// Type representing the namespace id for a transaction.
    type NamespaceId: Clone
        + Copy
        + Serialize
        + DeserializeOwned
        + Debug
        + Send
        + Sync
        + PartialEq
        + Eq
        + Hash;

    fn namespace_id(&self) -> Self::NamespaceId;
}

// It holds all the necessary information for a block
#[derive(Debug)]
pub struct BlockInfo<Types: NodeType>
where
    Types::Transaction: BuilderTransaction,
{
    pub block_payload: Types::BlockPayload,
    pub metadata: <<Types as NodeType>::BlockPayload as BlockPayload<Types>>::Metadata,
    pub vid_trigger: Arc<RwLock<Option<OneShotSender<TriggerStatus>>>>,
    pub vid_receiver: Arc<RwLock<WaitAndKeep<(VidCommitment, VidPrecomputeData)>>>,
    pub offered_fee: u64,
}

// It holds the information for the proposed block
#[derive(Debug)]
pub struct ProposedBlockId<Types: NodeType> {
    pub parent_commitment: VidCommitment,
    pub payload_commitment: BuilderCommitment,
    pub parent_view: Types::Time,
}

impl<Types: NodeType> ProposedBlockId<Types> {
    pub fn new(
        parent_commitment: VidCommitment,
        payload_commitment: BuilderCommitment,
        parent_view: Types::Time,
    ) -> Self {
        ProposedBlockId {
            parent_commitment,
            payload_commitment,
            parent_view,
        }
    }
}

#[derive(Debug, Derivative)]
#[derivative(Default(bound = ""))]
pub struct BuilderStatesInfo<Types: NodeType> {
    // list of all the builder states spawned for a view
    pub vid_commitments: Vec<VidCommitment>,
    // list of all the proposed blocks for a view
    pub block_ids: Vec<ProposedBlockId<Types>>,
}

#[derive(Debug)]
pub struct ReceivedTransaction<Types: NodeType> {
    // the transaction
    pub tx: Types::Transaction,
    // its hash
    pub commit: Commitment<Types::Transaction>,
    // its source
    pub source: TransactionSource,
    // received time
    pub time_in: Instant,
}

#[allow(clippy::type_complexity)]
#[derive(Debug)]
pub struct GlobalState<Types: NodeType>
where
    Types::Transaction: BuilderTransaction,
{
    /// id of namespace builder is building for. None if the builder builds for all namespaces
    pub namespace_id: Option<<Types::Transaction as BuilderTransaction>::NamespaceId>,

    // data store for the blocks
    pub block_hash_to_block: HashMap<(BuilderCommitment, Types::Time), BlockInfo<Types>>,

    // registered builder states
    pub spawned_builder_states:
        HashMap<(VidCommitment, Types::Time), BroadcastSender<MessageType<Types>>>,

    // builder state -> last built block , it is used to respond the client
    // if the req channel times out during get_available_blocks
    pub builder_state_to_last_built_block: HashMap<(VidCommitment, Types::Time), ResponseMessage>,

    // // scheduled GC by view number
    // pub view_to_cleanup_targets: BTreeMap<Types::Time, BuilderStatesInfo<Types>>,

    // sending a transaction from the hotshot/private mempool to the builder states
    // NOTE: Currently, we don't differentiate between the transactions from the hotshot and the private mempool
    pub tx_sender: BroadcastSender<Arc<ReceivedTransaction<Types>>>,

    // last garbage collected view number
    pub last_garbage_collected_view_num: Types::Time,

    // highest view running builder task
    pub highest_view_num_builder_id: (VidCommitment, Types::Time),
}

impl<Types: NodeType> GlobalState<Types>
where
    Types::Transaction: BuilderTransaction,
{
    #[allow(clippy::too_many_arguments)]
    pub fn new(
        namespace_id: Option<<Types::Transaction as BuilderTransaction>::NamespaceId>,
        bootstrap_sender: BroadcastSender<MessageType<Types>>,
        tx_sender: BroadcastSender<Arc<ReceivedTransaction<Types>>>,
        bootstrapped_builder_state_id: VidCommitment,
        bootstrapped_view_num: Types::Time,
        last_garbage_collected_view_num: Types::Time,
        _buffer_view_num_count: u64,
    ) -> Self {
        let mut spawned_builder_states = HashMap::new();
        spawned_builder_states.insert(
            (bootstrapped_builder_state_id, bootstrapped_view_num),
            bootstrap_sender.clone(),
        );
        GlobalState {
            block_hash_to_block: Default::default(),
            spawned_builder_states,
<<<<<<< HEAD
            view_to_cleanup_targets: Default::default(),
            namespace_id,
=======
>>>>>>> fdca8396
            tx_sender,
            last_garbage_collected_view_num,
            builder_state_to_last_built_block: Default::default(),
            highest_view_num_builder_id: (bootstrapped_builder_state_id, bootstrapped_view_num),
        }
    }

    pub fn register_builder_state(
        &mut self,
        vid_commmit: VidCommitment,
        view_num: Types::Time,
        request_sender: BroadcastSender<MessageType<Types>>,
    ) {
        // register the builder state
        self.spawned_builder_states
            .insert((vid_commmit, view_num), request_sender);

        // keep track of the max view number
        if view_num > self.highest_view_num_builder_id.1 {
            tracing::info!(
                "registering builder {:?}@{:?} as highest",
                vid_commmit,
                view_num
            );
            self.highest_view_num_builder_id = (vid_commmit, view_num);
        } else {
            tracing::warn!(
                "builder {:?}@{:?} created; highest registered is {:?}@{:?}",
                vid_commmit,
                view_num,
                self.highest_view_num_builder_id.0,
                self.highest_view_num_builder_id.1
            );
        }
    }

    pub fn update_global_state(
        &mut self,
        build_block_info: BuildBlockInfo<Types>,
        builder_vid_commitment: VidCommitment,
        view_num: Types::Time,
        response_msg: ResponseMessage,
    ) {
        self.block_hash_to_block
            .entry((build_block_info.builder_hash, view_num))
            .or_insert_with(|| BlockInfo {
                block_payload: build_block_info.block_payload,
                metadata: build_block_info.metadata,
                vid_trigger: Arc::new(RwLock::new(Some(build_block_info.vid_trigger))),
                vid_receiver: Arc::new(RwLock::new(WaitAndKeep::Wait(
                    build_block_info.vid_receiver,
                ))),
                offered_fee: build_block_info.offered_fee,
            });

        // update the builder state to last built block
        self.builder_state_to_last_built_block
            .insert((builder_vid_commitment, view_num), response_msg);
    }

    // remove the builder state handles based on the decide event
    pub fn remove_handles(&mut self, on_decide_view: Types::Time) -> Types::Time {
        // remove everything from the spawned builder states when view_num <= on_decide_view;
        // if we don't have a highest view > decide, use highest view as cutoff.
        let cutoff = std::cmp::min(self.highest_view_num_builder_id.1, on_decide_view);
        self.spawned_builder_states
            .retain(|(_vid, view_num), _channel| *view_num >= cutoff);

        let cutoff_u64 = cutoff.u64();
        let gc_view = if cutoff_u64 > 0 { cutoff_u64 - 1 } else { 0 };

        self.last_garbage_collected_view_num = Types::Time::new(gc_view);

        cutoff
    }

    // private mempool submit txn
    // Currently, we don't differentiate between the transactions from the hotshot and the private mempool
    pub async fn submit_client_txns(
        &self,
        txns: Vec<<Types as NodeType>::Transaction>,
    ) -> Result<Vec<Commitment<<Types as NodeType>::Transaction>>, BuildError> {
        handle_received_txns(
            &self.tx_sender,
            txns,
            TransactionSource::External,
            self.namespace_id,
        )
        .await
    }

    pub fn get_channel_for_matching_builder_or_highest_view_buider(
        &self,
        key: &(VidCommitment, Types::Time),
    ) -> Result<&BroadcastSender<MessageType<Types>>, BuildError> {
        if let Some(channel) = self.spawned_builder_states.get(key) {
            tracing::info!("Got matching builder for parent {:?}@{:?}", key.0, key.1);
            Ok(channel)
        } else {
            tracing::warn!(
                "failed to recover builder for parent {:?}@{:?}, using higest view num builder with {:?}@{:?}",
                key.0,
                key.1,
                self.highest_view_num_builder_id.0,
                self.highest_view_num_builder_id.1
            );
            // get the sender for the highest view number builder
            self.spawned_builder_states
                .get(&self.highest_view_num_builder_id)
                .ok_or_else(|| BuildError::Error {
                    message: "No builder state found".to_string(),
                })
        }
    }

    // check for the existence of the builder state for a view
    pub fn check_builder_state_existence_for_a_view(&self, key: &Types::Time) -> bool {
        // iterate over the spawned builder states and check if the view number exists
        self.spawned_builder_states
            .iter()
            .any(|((_vid, view_num), _sender)| view_num == key)
    }

    pub fn should_view_handle_other_proposals(
        &self,
        builder_view: &Types::Time,
        proposal_view: &Types::Time,
    ) -> bool {
        *builder_view == self.highest_view_num_builder_id.1
            && !self.check_builder_state_existence_for_a_view(proposal_view)
    }
}

pub struct ProxyGlobalState<Types: NodeType>
where
    Types::Transaction: BuilderTransaction,
{
    // global state
    global_state: Arc<RwLock<GlobalState<Types>>>,

    // identity keys for the builder
    // May be ideal place as GlobalState interacts with hotshot apis
    // and then can sign on responders as desired
    builder_keys: (
        Types::BuilderSignatureKey, // pub key
        <<Types as NodeType>::BuilderSignatureKey as BuilderSignatureKey>::BuilderPrivateKey, // private key
    ),

    // max waiting time to serve first api request
    max_api_waiting_time: Duration,
}

impl<Types: NodeType> ProxyGlobalState<Types>
where
    Types::Transaction: BuilderTransaction,
{
    pub fn new(
        global_state: Arc<RwLock<GlobalState<Types>>>,
        builder_keys: (
            Types::BuilderSignatureKey,
            <<Types as NodeType>::BuilderSignatureKey as BuilderSignatureKey>::BuilderPrivateKey,
        ),
        max_api_waiting_time: Duration,
    ) -> Self {
        ProxyGlobalState {
            global_state,
            builder_keys,
            max_api_waiting_time,
        }
    }
}

/*
Handling Builder API responses
*/
#[async_trait]
impl<Types: NodeType> BuilderDataSource<Types> for ProxyGlobalState<Types>
where
    Types::Transaction: BuilderTransaction,
    for<'a> <<Types::SignatureKey as SignatureKey>::PureAssembledSignatureType as TryFrom<
        &'a TaggedBase64,
    >>::Error: Display,
    for<'a> <Types::SignatureKey as TryFrom<&'a TaggedBase64>>::Error: Display,
{
    async fn available_blocks(
        &self,
        for_parent: &VidCommitment,
        view_number: u64,
        sender: Types::SignatureKey,
        signature: &<Types::SignatureKey as SignatureKey>::PureAssembledSignatureType,
    ) -> Result<Vec<AvailableBlockInfo<Types>>, BuildError> {
        let starting_time = Instant::now();

        // verify the signature
        if !sender.validate(signature, for_parent.as_ref()) {
            tracing::error!("Signature validation failed in get_available_blocks");
            return Err(BuildError::Error {
                message: "Signature validation failed in get_available_blocks".to_string(),
            });
        }

        tracing::info!(
            "Requesting available blocks for (parent {:?}, view_num: {:?})",
            for_parent,
            view_number
        );

        let view_num = <<Types as NodeType>::Time as ConsensusTime>::new(view_number);
        // check in the local spawned builder states
        // if it doesn't exist; there are three cases
        // 1) it has already been garbage collected (view < decide) and we should return an error
        // 2) it has not yet been created, and we should try to wait
        // 3) we missed the triggering event, and should use the BuilderState with the highest available view

        {
            // 1st case: Decide event received, and not bootstrapping.
            // If this `BlockBuilder` hasn't been reaped, it should have been.
            let global_state = self.global_state.read_arc().await;
            if view_num < global_state.last_garbage_collected_view_num
                && global_state.highest_view_num_builder_id.1
                    != global_state.last_garbage_collected_view_num
            {
                tracing::warn!(
                    "Requesting for view {:?}, last decide-triggered cleanup on view {:?}, highest view num is {:?}",
                    view_num,
                    global_state.last_garbage_collected_view_num,
                    global_state.highest_view_num_builder_id.1
                );
                return Err(BuildError::Error {
                    message:
                        "Request for available blocks for a view that has already been decided."
                            .to_string(),
                });
            }
        }

        let (response_sender, response_receiver) = unbounded();
        let req_msg = RequestMessage {
            requested_vid_commitment: (*for_parent),
            requested_view_number: view_number,
            response_channel: response_sender,
        };
        let timeout_after = starting_time + self.max_api_waiting_time;
        let check_duration = self.max_api_waiting_time / 10;

        let time_to_wait_for_matching_builder = starting_time + self.max_api_waiting_time / 2;

        let mut sent = false;
        let key = (*for_parent, view_num);
        while !sent && Instant::now() < time_to_wait_for_matching_builder {
            // try to broadcast the request to the correct builder state
            if let Some(builder) = self
                .global_state
                .read_arc()
                .await
                .spawned_builder_states
                .get(&key)
            {
                tracing::info!(
                    "Got matching BlockBuilder for {:?}@{view_number}, sending get_available_blocks request",
                    req_msg.requested_vid_commitment
                );
                if let Err(e) = builder
                    .broadcast(MessageType::RequestMessage(req_msg.clone()))
                    .await
                {
                    tracing::warn!(
                        "Error {e} sending get_available_blocks request for parent {:?}@{view_number}",
                        req_msg.requested_vid_commitment
                    );
                }
                sent = true;
            } else {
                tracing::info!(
                    "Failed to get matching BlockBuilder for {:?}@{view_number}, will try again",
                    req_msg.requested_vid_commitment
                );
                async_sleep(check_duration).await
            }
        }

        if !sent {
            // broadcast the request to the best fallback builder state
            if let Err(e) = self
                .global_state
                .read_arc()
                .await
                .get_channel_for_matching_builder_or_highest_view_buider(&(*for_parent, view_num))?
                .broadcast(MessageType::RequestMessage(req_msg.clone()))
                .await
            {
                tracing::warn!(
                    "Error {e} sending get_available_blocks request for parent {:?}@{view_number}",
                    req_msg.requested_vid_commitment
                );
            }
        }

        tracing::debug!(
            "Waiting for response for get_available_blocks with parent {:?}@{view_number}",
            req_msg.requested_vid_commitment
        );

        let response_received = loop {
            match async_timeout(check_duration, response_receiver.recv()).await {
                Err(toe) => {
                    if Instant::now() >= timeout_after {
                        tracing::warn!(%toe, "Couldn't get available blocks in time for parent {:?}@{view_number}",  req_msg.requested_vid_commitment);
                        // lookup into the builder_state_to_last_built_block, if it contains the result, return that otherwise return error
                        if let Some(last_built_block) = self
                            .global_state
                            .read_arc()
                            .await
                            .builder_state_to_last_built_block
                            .get(&(*for_parent, view_num))
                        {
                            tracing::info!(
                                "Returning last built block for parent {:?}@{view_number}",
                                req_msg.requested_vid_commitment
                            );
                            break Ok(last_built_block.clone());
                        }
                        break Err(BuildError::Error {
                            message: "No blocks available".to_string(),
                        });
                    }
                    continue;
                }
                Ok(recv_attempt) => {
                    if let Err(ref e) = recv_attempt {
                        tracing::error!(%e, "Channel closed while getting available blocks for parent {:?}@{view_number}", req_msg.requested_vid_commitment);
                    }
                    break recv_attempt.map_err(|_| BuildError::Error {
                        message: "channel unexpectedly closed".to_string(),
                    });
                }
            }
        };
        // };

        match response_received {
            Ok(response) => {
                let (pub_key, sign_key) = self.builder_keys.clone();
                // sign over the block info
                let signature_over_block_info =
                    <Types as NodeType>::BuilderSignatureKey::sign_block_info(
                        &sign_key,
                        response.block_size,
                        response.offered_fee,
                        &response.builder_hash,
                    )
                    .map_err(|e| BuildError::Error {
                        message: format!("Signing over block info failed: {:?}", e),
                    })?;

                // insert the block info into local hashmap
                let initial_block_info = AvailableBlockInfo::<Types> {
                    block_hash: response.builder_hash.clone(),
                    block_size: response.block_size,
                    offered_fee: response.offered_fee,
                    signature: signature_over_block_info,
                    sender: pub_key.clone(),
                    _phantom: Default::default(),
                };
                tracing::info!(
                    "Sending available Block info response for (parent {:?}, view_num: {:?}) with block hash: {:?}",
                    req_msg.requested_vid_commitment,
                    view_number,
                    response.builder_hash
                );
                Ok(vec![initial_block_info])
            }

            // We failed to get available blocks
            Err(e) => {
                tracing::warn!(
                    "Failed to get available blocks for parent {:?}@{view_number}",
                    req_msg.requested_vid_commitment
                );
                Err(e)
            }
        }
    }

    async fn claim_block(
        &self,
        block_hash: &BuilderCommitment,
        view_number: u64,
        sender: Types::SignatureKey,
        signature: &<<Types as NodeType>::SignatureKey as SignatureKey>::PureAssembledSignatureType,
    ) -> Result<AvailableBlockData<Types>, BuildError> {
        tracing::info!(
            "Received request for claiming block for (block_hash {:?}, view_num: {:?})",
            block_hash,
            view_number
        );
        // verify the signature
        if !sender.validate(signature, block_hash.as_ref()) {
            tracing::error!("Signature validation failed in claim block");
            return Err(BuildError::Error {
                message: "Signature validation failed in claim block".to_string(),
            });
        }
        let (pub_key, sign_key) = self.builder_keys.clone();
        let view_num = <<Types as NodeType>::Time as ConsensusTime>::new(view_number);

        if let Some(block_info) = self
            .global_state
            .read_arc()
            .await
            .block_hash_to_block
            .get(&(block_hash.clone(), view_num))
        {
            tracing::info!(
                "Trying sending vid trigger info for {:?}@{:?}",
                block_hash,
                view_num
            );

            if let Some(trigger_writer) = block_info.vid_trigger.write().await.take() {
                tracing::info!("Sending vid trigger for {:?}@{:?}", block_hash, view_num);
                trigger_writer.send(TriggerStatus::Start);
                tracing::info!("Sent vid trigger for {:?}@{:?}", block_hash, view_num);
            }
            tracing::info!(
                "Done Trying sending vid trigger info for {:?}@{:?}",
                block_hash,
                view_num
            );

            // sign over the builder commitment, as the proposer can computer it based on provide block_payload
            // and the metata data
            let response_block_hash = block_info
                .block_payload
                .builder_commitment(&block_info.metadata);
            let signature_over_builder_commitment =
                <Types as NodeType>::BuilderSignatureKey::sign_builder_message(
                    &sign_key,
                    response_block_hash.as_ref(),
                )
                .map_err(|e| BuildError::Error {
                    message: format!("Signing over builder commitment failed: {:?}", e),
                })?;

            let block_data = AvailableBlockData::<Types> {
                block_payload: block_info.block_payload.clone(),
                metadata: block_info.metadata.clone(),
                signature: signature_over_builder_commitment,
                sender: pub_key.clone(),
            };
            tracing::info!(
                "Sending Claim Block data for (block_hash {:?}, view_num: {:?})",
                block_hash,
                view_number
            );
            Ok(block_data)
        } else {
            tracing::warn!("Claim Block not found");
            Err(BuildError::Error {
                message: "Block data not found".to_string(),
            })
        }
    }

    async fn claim_block_header_input(
        &self,
        block_hash: &BuilderCommitment,
        view_number: u64,
        sender: Types::SignatureKey,
        signature: &<<Types as NodeType>::SignatureKey as SignatureKey>::PureAssembledSignatureType,
    ) -> Result<AvailableBlockHeaderInput<Types>, BuildError> {
        tracing::info!(
            "Received request for claiming block header input for (block_hash {:?}, view_num: {:?})",
            block_hash,
            view_number
        );
        // verify the signature
        if !sender.validate(signature, block_hash.as_ref()) {
            tracing::error!("Signature validation failed in claim block header input");
            return Err(BuildError::Error {
                message: "Signature validation failed in claim block header input".to_string(),
            });
        }
        let (pub_key, sign_key) = self.builder_keys.clone();
        let view_num = <<Types as NodeType>::Time as ConsensusTime>::new(view_number);
        if let Some(block_info) = self
            .global_state
            .read_arc()
            .await
            .block_hash_to_block
            .get(&(block_hash.clone(), view_num))
        {
            tracing::info!("Waiting for vid commitment for block {:?}", block_hash);

            let timeout_after = Instant::now() + self.max_api_waiting_time;
            let check_duration = self.max_api_waiting_time / 10;

            let response_received = loop {
                match async_timeout(check_duration, block_info.vid_receiver.write().await.get())
                    .await
                {
                    Err(_toe) => {
                        if Instant::now() >= timeout_after {
                            tracing::warn!(
                                "Couldn't get vid commitment in time for block {:?}",
                                block_hash
                            );
                            break Err(BuildError::Error {
                                message: "Couldn't get vid commitment in time".to_string(),
                            });
                        }
                        continue;
                    }
                    Ok(recv_attempt) => {
                        if let Err(ref _e) = recv_attempt {
                            tracing::error!(
                                "Channel closed while getting vid commitment for block {:?}",
                                block_hash
                            );
                        }
                        break recv_attempt.map_err(|_| BuildError::Error {
                            message: "channel unexpectedly closed".to_string(),
                        });
                    }
                }
            };

            tracing::info!(
                "Got vid commitment for block {:?}@{:?}",
                block_hash,
                view_number
            );
            if response_received.is_ok() {
                let (vid_commitment, vid_precompute_data) =
                    response_received.map_err(|err| BuildError::Error {
                        message: format!("Error getting vid commitment: {:?}", err),
                    })?;

                // sign over the vid commitment
                let signature_over_vid_commitment =
                    <Types as NodeType>::BuilderSignatureKey::sign_builder_message(
                        &sign_key,
                        vid_commitment.as_ref(),
                    )
                    .map_err(|e| BuildError::Error {
                        message: format!("Failed to sign VID commitment: {:?}", e),
                    })?;

                let signature_over_fee_info = Types::BuilderSignatureKey::sign_fee(
                    &sign_key,
                    block_info.offered_fee,
                    &block_info.metadata,
                    &vid_commitment,
                )
                .map_err(|e| BuildError::Error {
                    message: format!("Failed to sign fee info: {:?}", e),
                })?;

                let response = AvailableBlockHeaderInput::<Types> {
                    vid_commitment,
                    vid_precompute_data,
                    fee_signature: signature_over_fee_info,
                    message_signature: signature_over_vid_commitment,
                    sender: pub_key.clone(),
                };
                tracing::info!(
                "Sending Claim Block Header Input response for (block_hash {:?}, view_num: {:?})",
                block_hash,
                view_number
            );
                Ok(response)
            } else {
                tracing::warn!("Claim Block Header Input not found");
                Err(BuildError::Error {
                    message: "Block Header not found".to_string(),
                })
            }
        } else {
            tracing::warn!("Claim Block Header Input not found");
            Err(BuildError::Error {
                message: "Block Header not found".to_string(),
            })
        }
    }
    async fn builder_address(
        &self,
    ) -> Result<<Types as NodeType>::BuilderSignatureKey, BuildError> {
        Ok(self.builder_keys.0.clone())
    }
}
#[async_trait]
impl<Types: NodeType> AcceptsTxnSubmits<Types> for ProxyGlobalState<Types>
where
    Types::Transaction: BuilderTransaction,
{
    async fn submit_txns(
        &self,
        txns: Vec<<Types as NodeType>::Transaction>,
    ) -> Result<Vec<Commitment<<Types as NodeType>::Transaction>>, BuildError> {
        tracing::debug!(
            "Submitting {:?} transactions to the builder states{:?}",
            txns.len(),
            txns.iter().map(|txn| txn.commit()).collect::<Vec<_>>()
        );
        let response = self
            .global_state
            .read_arc()
            .await
            .submit_client_txns(txns)
            .await;

        tracing::debug!(
            "Transaction submitted to the builder states, sending response: {:?}",
            response
        );

        response
    }
}
#[async_trait]
impl<Types: NodeType> ReadState for ProxyGlobalState<Types>
where
    Types::Transaction: BuilderTransaction,
{
    type State = ProxyGlobalState<Types>;

    async fn read<T>(
        &self,
        op: impl Send + for<'a> FnOnce(&'a Self::State) -> BoxFuture<'a, T> + 'async_trait,
    ) -> T {
        op(self).await
    }
}

async fn connect_to_events_service<Types: NodeType>(
    hotshot_events_api_url: Url,
) -> Option<(
    surf_disco::socket::Connection<
        BuilderEvent<Types>,
        surf_disco::socket::Unsupported,
        EventStreamError,
        Types::Base,
    >,
    GeneralStaticCommittee<Types, <Types as NodeType>::SignatureKey>,
<<<<<<< HEAD
)>
where
    Types::Transaction: BuilderTransaction,
{
    let client = surf_disco::Client::<hotshot_events_service::events::Error, Base>::new(
=======
)> {
    let client = surf_disco::Client::<hotshot_events_service::events::Error, Types::Base>::new(
>>>>>>> fdca8396
        hotshot_events_api_url.clone(),
    );

    if !(client.connect(None).await) {
        return None;
    }

    tracing::info!("Builder client connected to the hotshot events api");

    // client subscrive to hotshot events
    let mut subscribed_events = client
        .socket("hotshot-events/events")
        .subscribe::<BuilderEvent<Types>>()
        .await
        .ok()?;

    // handle the startup event at the start
    let membership = if let Some(Ok(event)) = subscribed_events.next().await {
        match event.event {
            BuilderEventType::StartupInfo {
                known_node_with_stake,
                non_staked_node_count,
            } => {
                let membership: GeneralStaticCommittee<Types, <Types as NodeType>::SignatureKey> = GeneralStaticCommittee::<
                        Types,
                        <Types as NodeType>::SignatureKey,
                    >::create_election(
                        known_node_with_stake.clone(),
                        known_node_with_stake.clone(),
                        0
                    );

                tracing::info!(
                    "Startup info: Known nodes with stake: {:?}, Non-staked node count: {:?}",
                    known_node_with_stake,
                    non_staked_node_count
                );
                Some(membership)
            }
            _ => {
                tracing::error!("Startup info event not received as first event");
                None
            }
        }
    } else {
        None
    };
    membership.map(|membership| (subscribed_events, membership))
}
/*
Running Non-Permissioned Builder Service
*/
pub async fn run_non_permissioned_standalone_builder_service<Types: NodeType>(
    // id of namespace to build for
    namespace_id: Option<<Types::Transaction as BuilderTransaction>::NamespaceId>,

    // sending a DA proposal from the hotshot to the builder states
    da_sender: BroadcastSender<MessageType<Types>>,

    // sending a QC proposal from the hotshot to the builder states
    qc_sender: BroadcastSender<MessageType<Types>>,

    // sending a Decide event from the hotshot to the builder states
    decide_sender: BroadcastSender<MessageType<Types>>,

    // shared accumulated transactions handle
    tx_sender: BroadcastSender<Arc<ReceivedTransaction<Types>>>,

    // Url to (re)connect to for the events stream
    hotshot_events_api_url: Url,
) -> Result<(), anyhow::Error>
where
    Types::Transaction: BuilderTransaction,
{
    // connection to the events stream
    let connected = connect_to_events_service(hotshot_events_api_url.clone()).await;
    if connected.is_none() {
        return Err(anyhow!(
            "failed to connect to API at {hotshot_events_api_url}"
        ));
    }
    let (mut subscribed_events, mut membership) =
        connected.context("Failed to connect to events service")?;

    loop {
        let event = subscribed_events.next().await;
        //tracing::debug!("Builder Event received from HotShot: {:?}", event);
        match event {
            Some(Ok(event)) => {
                match event.event {
                    BuilderEventType::HotshotError { error } => {
                        tracing::error!("Error event in HotShot: {:?}", error);
                    }
                    // startup event
                    BuilderEventType::StartupInfo { .. } => {
                        tracing::warn!("Startup info event received again");
                    }
                    // tx event
                    BuilderEventType::HotshotTransactions { transactions } => {
                        if let Err(e) = handle_received_txns(
                            &tx_sender,
                            transactions,
                            TransactionSource::HotShot,
                            namespace_id,
                        )
                        .await
                        {
                            tracing::warn!("Failed to handle transactions; {:?}", e);
                        }
                    }
                    // decide event
                    BuilderEventType::HotshotDecide {
                        latest_decide_view_num,
                        block_size: _,
                    } => {
                        handle_decide_event(&decide_sender, latest_decide_view_num).await;
                    }
                    // DA proposal event
                    BuilderEventType::HotshotDaProposal { proposal, sender } => {
                        // get the leader for current view
                        let leader = membership.leader(proposal.data.view_number);
                        // get the committee mstatked node count
                        let total_nodes = membership.total_nodes();

                        handle_da_event(
                            &da_sender,
                            proposal,
                            sender,
                            leader,
                            NonZeroUsize::new(total_nodes).unwrap_or(NonZeroUsize::MIN),
                            namespace_id,
                        )
                        .await;
                    }
                    // QC proposal event
                    BuilderEventType::HotshotQuorumProposal { proposal, sender } => {
                        // get the leader for current view
                        let leader = membership.leader(proposal.data.view_number);
                        handle_qc_event(&qc_sender, Arc::new(proposal), sender, leader).await;
                    }
                    _ => {
                        tracing::error!("Unhandled event from Builder");
                    }
                }
            }
            Some(Err(e)) => {
                tracing::error!("Error in the event stream: {:?}", e);
            }
            None => {
                tracing::error!("Event stream ended");
                let connected = connect_to_events_service(hotshot_events_api_url.clone()).await;
                if connected.is_none() {
                    return Err(anyhow!(
                        "failed to reconnect to API at {hotshot_events_api_url}"
                    ));
                }
                (subscribed_events, membership) =
                    connected.context("Failed to reconnect to events service")?;
            }
        }
    }
}

/*
Running Permissioned Builder Service
*/
pub async fn run_permissioned_standalone_builder_service<
    Types: NodeType,
    I: NodeImplementation<Types>,
>(
    // id of namespace to build for. None if building for all namespaces
    namespace_id: Option<<Types::Transaction as BuilderTransaction>::NamespaceId>,

    // sending received transactions
    tx_sender: BroadcastSender<Arc<ReceivedTransaction<Types>>>,

    // sending a DA proposal from the hotshot to the builder states
    da_sender: BroadcastSender<MessageType<Types>>,

    // sending a QC proposal from the hotshot to the builder states
    qc_sender: BroadcastSender<MessageType<Types>>,

    // sending a Decide event from the hotshot to the builder states
    decide_sender: BroadcastSender<MessageType<Types>>,

    // hotshot context handle
    hotshot_handle: Arc<SystemContextHandle<Types, I>>,
) where
    Types::Transaction: BuilderTransaction,
{
    let mut event_stream = hotshot_handle.event_stream();
    loop {
        tracing::debug!("Waiting for events from HotShot");
        match event_stream.next().await {
            None => {
                tracing::error!("Didn't receive any event from the HotShot event stream");
            }
            Some(event) => {
                match event.event {
                    // error event
                    EventType::Error { error } => {
                        tracing::error!("Error event in HotShot: {:?}", error);
                    }
                    // tx event
                    EventType::Transactions { transactions } => {
                        if let Err(e) = handle_received_txns(
                            &tx_sender,
                            transactions,
                            TransactionSource::HotShot,
                            namespace_id,
                        )
                        .await
                        {
                            tracing::warn!("Failed to handle transactions; {:?}", e);
                        }
                    }
                    // decide event
                    EventType::Decide { leaf_chain, .. } => {
                        let latest_decide_view_number = leaf_chain[0].leaf.view_number();

                        handle_decide_event(&decide_sender, latest_decide_view_number).await;
                    }
                    // DA proposal event
                    EventType::DaProposal { proposal, sender } => {
                        // get the leader for current view
                        let leader = hotshot_handle.leader(proposal.data.view_number).await;
                        // get the committee staked node count
                        let total_nodes = hotshot_handle.total_nodes();

                        handle_da_event(
                            &da_sender,
                            proposal,
                            sender,
                            leader,
                            total_nodes,
                            namespace_id,
                        )
                        .await;
                    }
                    // QC proposal event
                    EventType::QuorumProposal { proposal, sender } => {
                        // get the leader for current view
                        let leader = hotshot_handle.leader(proposal.data.view_number).await;
                        handle_qc_event(&qc_sender, Arc::new(proposal), sender, leader).await;
                    }
                    _ => {
                        tracing::error!("Unhandled event from Builder: {:?}", event.event);
                    }
                }
            }
        }
    }
}

/*
Utility functions to handle the hotshot events
*/
async fn handle_da_event<Types: NodeType>(
    da_channel_sender: &BroadcastSender<MessageType<Types>>,
    da_proposal: Proposal<Types, DaProposal<Types>>,
    sender: <Types as NodeType>::SignatureKey,
    leader: <Types as NodeType>::SignatureKey,
    total_nodes: NonZeroUsize,
    namespace_id: Option<<Types::Transaction as BuilderTransaction>::NamespaceId>,
) where
    Types::Transaction: BuilderTransaction,
{
    tracing::debug!(
        "DaProposal: Leader: {:?} for the view: {:?}",
        leader,
        da_proposal.data.view_number
    );

    // get the encoded transactions hash
    let encoded_txns_hash = Sha256::digest(&da_proposal.data.encoded_transactions);
    // check if the sender is the leader and the signature is valid; if yes, broadcast the DA proposal
    if leader == sender && sender.validate(&da_proposal.signature, &encoded_txns_hash) {
        let view_number = da_proposal.data.view_number;
        tracing::debug!(
            "Sending DA proposal to the builder states for view {:?}",
            view_number
        );

        // form a block payload from the encoded transactions
        let block_payload = <Types::BlockPayload as BlockPayload<Types>>::from_bytes(
            &da_proposal.data.encoded_transactions,
            &da_proposal.data.metadata,
        );
        // get the builder commitment from the block payload
        let builder_commitment = block_payload.builder_commitment(&da_proposal.data.metadata);

        let txn_commitments = match namespace_id {
            Some(namespace_id) => {
                // we don't need to keep transactions from other namespaces
                block_payload
                    .transactions(&da_proposal.data.metadata)
                    .filter(|txn| txn.namespace_id() != namespace_id)
                    .map(|txn| txn.commit())
                    .collect()
            }
            None => block_payload
                .transactions(&da_proposal.data.metadata)
                .map(|txn| txn.commit())
                .collect(),
        };

        let da_msg = DaProposalMessage {
            view_number,
            txn_commitments,
            num_nodes: total_nodes.into(),
            sender,
            builder_commitment,
        };

        if let Err(e) = da_channel_sender
            .broadcast(MessageType::DaProposalMessage(Arc::new(da_msg)))
            .await
        {
            tracing::warn!(
                "Error {e}, failed to send DA proposal to builder states for view {:?}",
                view_number
            );
        }
    } else {
        tracing::error!("Validation Failure on DaProposal for view {:?}: Leader for the current view: {:?} and sender: {:?}", da_proposal.data.view_number, leader, sender);
    }
}

async fn handle_qc_event<Types: NodeType>(
    qc_channel_sender: &BroadcastSender<MessageType<Types>>,
    qc_proposal: Arc<Proposal<Types, QuorumProposal<Types>>>,
    sender: <Types as NodeType>::SignatureKey,
    leader: <Types as NodeType>::SignatureKey,
) where
    Types::Transaction: BuilderTransaction,
{
    tracing::debug!(
        "QCProposal: Leader: {:?} for the view: {:?}",
        leader,
        qc_proposal.data.view_number
    );

    let leaf = Leaf::from_quorum_proposal(&qc_proposal.data);

    // check if the sender is the leader and the signature is valid; if yes, broadcast the QC proposal
    if sender == leader && sender.validate(&qc_proposal.signature, leaf.commit().as_ref()) {
        let qc_msg = QCMessage::<Types> {
            proposal: qc_proposal,
            sender: leader,
        };
        let view_number = qc_msg.proposal.data.view_number;
        tracing::debug!(
            "Sending QC proposal to the builder states for view {:?}",
            view_number
        );
        if let Err(e) = qc_channel_sender
            .broadcast(MessageType::QCMessage(qc_msg))
            .await
        {
            tracing::warn!(
                "Error {e}, failed to send QC proposal to builder states for view {:?}",
                view_number
            );
        }
    } else {
        tracing::error!("Validation Failure on QCProposal for view {:?}: Leader for the current view: {:?} and sender: {:?}", qc_proposal.data.view_number, leader, sender);
    }
}

async fn handle_decide_event<Types: NodeType>(
    decide_channel_sender: &BroadcastSender<MessageType<Types>>,
    latest_decide_view_number: Types::Time,
<<<<<<< HEAD
    block_size: Option<u64>,
) where
    Types::Transaction: BuilderTransaction,
{
=======
) {
>>>>>>> fdca8396
    let decide_msg: DecideMessage<Types> = DecideMessage::<Types> {
        latest_decide_view_number,
    };
    tracing::debug!(
        "Sending Decide event to builder states for view {:?}",
        latest_decide_view_number
    );
    if let Err(e) = decide_channel_sender
        .broadcast(MessageType::DecideMessage(decide_msg))
        .await
    {
        tracing::warn!(
            "Error {e}, failed to send Decide event to builder states for view {:?}",
            latest_decide_view_number
        );
    }
}

pub(crate) async fn handle_received_txns<Types: NodeType>(
    tx_sender: &BroadcastSender<Arc<ReceivedTransaction<Types>>>,
    mut txns: Vec<Types::Transaction>,
    source: TransactionSource,
    namespace_id: Option<<Types::Transaction as BuilderTransaction>::NamespaceId>,
) -> Result<Vec<Commitment<<Types as NodeType>::Transaction>>, BuildError>
where
    Types::Transaction: BuilderTransaction,
{
    if let Some(namespace_id) = namespace_id {
        txns.retain(|txn| txn.namespace_id() == namespace_id);
    }
    let mut results = Vec::with_capacity(txns.len());
    let time_in = Instant::now();
    for tx in txns.into_iter() {
        let commit = tx.commit();
        results.push(commit);
        let res = tx_sender
            .broadcast(Arc::new(ReceivedTransaction {
                tx,
                source: source.clone(),
                commit,
                time_in,
            }))
            .await;
        if res.is_err() {
            tracing::warn!("failed to broadcast txn with commit {:?}", commit);
        }
    }
    Ok(results)
}<|MERGE_RESOLUTION|>--- conflicted
+++ resolved
@@ -188,11 +188,7 @@
         GlobalState {
             block_hash_to_block: Default::default(),
             spawned_builder_states,
-<<<<<<< HEAD
-            view_to_cleanup_targets: Default::default(),
             namespace_id,
-=======
->>>>>>> fdca8396
             tx_sender,
             last_garbage_collected_view_num,
             builder_state_to_last_built_block: Default::default(),
@@ -837,16 +833,11 @@
         Types::Base,
     >,
     GeneralStaticCommittee<Types, <Types as NodeType>::SignatureKey>,
-<<<<<<< HEAD
 )>
 where
     Types::Transaction: BuilderTransaction,
 {
-    let client = surf_disco::Client::<hotshot_events_service::events::Error, Base>::new(
-=======
-)> {
     let client = surf_disco::Client::<hotshot_events_service::events::Error, Types::Base>::new(
->>>>>>> fdca8396
         hotshot_events_api_url.clone(),
     );
 
@@ -1219,14 +1210,9 @@
 async fn handle_decide_event<Types: NodeType>(
     decide_channel_sender: &BroadcastSender<MessageType<Types>>,
     latest_decide_view_number: Types::Time,
-<<<<<<< HEAD
-    block_size: Option<u64>,
 ) where
     Types::Transaction: BuilderTransaction,
 {
-=======
-) {
->>>>>>> fdca8396
     let decide_msg: DecideMessage<Types> = DecideMessage::<Types> {
         latest_decide_view_number,
     };
