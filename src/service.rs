use hotshot::{
    traits::{election::static_committee::GeneralStaticCommittee, NodeImplementation},
    types::SystemContextHandle,
};
use hotshot_builder_api::{
    block_info::{AvailableBlockData, AvailableBlockHeaderInput, AvailableBlockInfo},
    builder::BuildError,
    data_source::{AcceptsTxnSubmits, BuilderDataSource},
};
use hotshot_types::{
    data::{DAProposal, Leaf, QuorumProposal},
    event::EventType,
    message::Proposal,
    traits::{
        block_contents::BlockPayload,
        consensus_api::ConsensusApi,
        election::Membership,
        node_implementation::{ConsensusTime, NodeType},
        signature_key::{BuilderSignatureKey, SignatureKey},
    },
    utils::BuilderCommitment,
    vid::{VidCommitment, VidPrecomputeData},
};

use crate::builder_state::{
    BuildBlockInfo, DAProposalMessage, DecideMessage, QCMessage, TransactionMessage,
    TransactionSource,
};
use crate::builder_state::{MessageType, RequestMessage, ResponseMessage};
use crate::WaitAndKeep;
use async_broadcast::Sender as BroadcastSender;
pub use async_broadcast::{broadcast, RecvError, TryRecvError};
use async_compatibility_layer::channel::{unbounded, TryRecvError as UnbounderTryRecvError};
use async_lock::RwLock;
use async_trait::async_trait;
use committable::{Commitment, Committable};
use futures::future::BoxFuture;
use futures::stream::StreamExt;
use hotshot_events_service::{
    events::Error as EventStreamError,
    events_source::{BuilderEvent, BuilderEventType},
};
use sha2::{Digest, Sha256};
use std::num::NonZeroUsize;
use std::sync::Arc;
use std::time::Duration;
use std::{
    collections::{BTreeMap, HashMap, HashSet},
    ops::Deref,
};
use std::{fmt::Display, time::Instant};
use tagged_base64::TaggedBase64;
use tide_disco::method::ReadState;

#[allow(clippy::type_complexity)]
#[derive(Debug)]
pub struct GlobalState<Types: NodeType> {
    // data store for the blocks
    pub block_hash_to_block: HashMap<
        (BuilderCommitment, Types::Time),
        (
            Types::BlockPayload,
            <<Types as NodeType>::BlockPayload as BlockPayload>::Metadata,
            Arc<RwLock<WaitAndKeep<(VidCommitment, VidPrecomputeData)>>>,
            u64, // Fees
        ),
    >,

    // registered builer states
    pub spawned_builder_states:
        HashMap<(VidCommitment, Types::Time), BroadcastSender<MessageType<Types>>>,

    // builder state -> last built block , it is used to respond the client
    // if the req channel times out during get_available_blocks
    pub builder_state_to_last_built_block: HashMap<(VidCommitment, Types::Time), ResponseMessage>,

    // scheduled GC by view number
    pub view_to_cleanup_targets: BTreeMap<
        Types::Time,
        (
            Vec<VidCommitment>,
            Vec<(VidCommitment, BuilderCommitment, Types::Time)>,
        ),
    >,

    pub bootstrap_sender: BroadcastSender<MessageType<Types>>,

    // sending a transaction from the hotshot/private mempool to the builder states
    // NOTE: Currently, we don't differentiate between the transactions from the hotshot and the private mempool
    pub tx_sender: BroadcastSender<MessageType<Types>>,

    // last garbage collected view number
    pub last_garbage_collected_view_num: Types::Time,

    /// number of view to buffer before garbage collect
    pub buffer_view_num_count: u64,
}

impl<Types: NodeType> GlobalState<Types> {
    #[allow(clippy::too_many_arguments)]
    pub fn new(
        bootstrap_sender: BroadcastSender<MessageType<Types>>,
        tx_sender: BroadcastSender<MessageType<Types>>,
        bootstrapped_builder_state_id: VidCommitment,
        bootstrapped_view_num: Types::Time,
        last_garbage_collected_view_num: Types::Time,
        buffer_view_num_count: u64,
    ) -> Self {
        let mut spawned_builder_states = HashMap::new();
        spawned_builder_states.insert(
            (bootstrapped_builder_state_id, bootstrapped_view_num),
            bootstrap_sender.clone(),
        );
        GlobalState {
            block_hash_to_block: Default::default(),
            spawned_builder_states,
            view_to_cleanup_targets: Default::default(),
            bootstrap_sender,
            tx_sender,
            last_garbage_collected_view_num,
            buffer_view_num_count,
            builder_state_to_last_built_block: Default::default(),
        }
    }

    pub fn update_global_state(
        &mut self,
        build_block_info: BuildBlockInfo<Types>,
        builder_vid_commitment: VidCommitment,
        view_num: Types::Time,
        response_msg: ResponseMessage,
    ) {
        self.block_hash_to_block
            .entry((build_block_info.builder_hash, view_num))
            .or_insert_with(|| {
                (
                    build_block_info.block_payload,
                    build_block_info.metadata,
                    Arc::new(RwLock::new(WaitAndKeep::Wait(
                        build_block_info.vid_receiver,
                    ))),
                    build_block_info.offered_fee,
                )
            });

        // update the builder state to last built block
        self.builder_state_to_last_built_block
            .insert((builder_vid_commitment, view_num), response_msg);
    }

    // remove the builder state handles based on the decide event
    pub fn remove_handles(
        &mut self,
        builder_vid_commitment: &VidCommitment,
        block_hashes: HashSet<(VidCommitment, BuilderCommitment, Types::Time)>,
        on_decide_view: Types::Time,
        bootstrap: bool,
    ) {
        // remove the builder commitment from the spawned builder states
        if !bootstrap {
            // remove everything from the spawned builder states when view_num <= on_decide_view
            self.spawned_builder_states
                .retain(|(_vid, view_num), _channel| view_num > &on_decide_view);
        }

        let cleanup_after_view = on_decide_view + self.buffer_view_num_count;

        let edit = self
            .view_to_cleanup_targets
            .entry(cleanup_after_view)
            .or_insert((Default::default(), Default::default()));
        edit.0.push(*builder_vid_commitment);

        for (parent_hash, block_hash, view_number_built_for) in block_hashes {
            edit.1
                .push((parent_hash, block_hash.clone(), view_number_built_for));
            tracing::debug!(
                "GC view_num {:?}: block_hash {:?}, deferred to view {:?} ",
                view_number_built_for,
                block_hash,
                cleanup_after_view
            );
        }

        tracing::debug!("GC for scheduled view {:?}", on_decide_view);

        self.view_to_cleanup_targets.retain(
            |view_num, (_vids, parent_hash_block_hashes_view_num)| {
                if view_num > &on_decide_view {
                    true
                } else {
                    // go through the vids and remove from the builder_state_to_last_built_block
                    // and block_hashes and remove the block_hashes from the block_hash_to_block

                    parent_hash_block_hashes_view_num.iter().for_each(
                        |(parent_hash, block_hash, view_number_built_for)| {
                            tracing::debug!(
                                "on_decide_view: {:?}, Removing parent_hash {:?}, block_hash {:?}",
                                on_decide_view,
                                parent_hash,
                                block_hash
                            );
                            self.block_hash_to_block
                                .remove(&(block_hash.clone(), *view_number_built_for));
                        },
                    );
                    // remove all the last built block for the builder states having view_num > on_decide_view
                    self.builder_state_to_last_built_block
                        .retain(|(_vid, view_number), _| view_number > view_num);
                    false
                }
            },
        );
    }

    // private mempool submit txn
    // Currently, we don't differentiate between the transactions from the hotshot and the private mempool
    pub async fn submit_client_txn(
        &self,
        txn: <Types as NodeType>::Transaction,
    ) -> Result<Commitment<<Types as NodeType>::Transaction>, BuildError> {
        let tx_msg = TransactionMessage::<Types> {
            txns: vec![txn.clone()],
            tx_type: TransactionSource::External,
        };

        self.tx_sender
            .broadcast(MessageType::TransactionMessage(tx_msg))
            .await
            .map(|_a| txn.commit())
            .map_err(|_e| BuildError::Error {
                message: "failed to send txn".to_string(),
            })
    }

    pub fn get_channel_for_builder_or_bootstrap(
        &self,
        key: &(VidCommitment, Types::Time),
    ) -> &BroadcastSender<MessageType<Types>> {
        if let Some(channel) = self.spawned_builder_states.get(key) {
            channel
        } else {
            &self.bootstrap_sender
        }
    }

    // check for the existence of the builder state for a view
    pub fn check_builder_state_existence_for_a_view(
        &self,
        key: &Types::Time,
    ) -> bool {
        // iterate over the spawned builder states and check if the view number exists
        self.spawned_builder_states
            .iter()
<<<<<<< HEAD
            .any(|((_vid, view_num), _channel)| view_num == key)
=======
            .any(|((_vid, view_num), _sender)| view_num == key)
>>>>>>> 3d5bda0a
    }
}

pub struct ProxyGlobalState<Types: NodeType> {
    // global state
    global_state: Arc<RwLock<GlobalState<Types>>>,

    // identity keys for the builder
    // May be ideal place as GlobalState interacts with hotshot apis
    // and then can sign on responders as desired
    builder_keys: (
        Types::BuilderSignatureKey, // pub key
        <<Types as NodeType>::BuilderSignatureKey as BuilderSignatureKey>::BuilderPrivateKey, // private key
    ),

    // max waiting time to serve first api request
    max_api_waiting_time: Duration,
}

impl<Types: NodeType> ProxyGlobalState<Types> {
    pub fn new(
        global_state: Arc<RwLock<GlobalState<Types>>>,
        builder_keys: (
            Types::BuilderSignatureKey,
            <<Types as NodeType>::BuilderSignatureKey as BuilderSignatureKey>::BuilderPrivateKey,
        ),
        max_api_waiting_time: Duration,
    ) -> Self {
        ProxyGlobalState {
            global_state,
            builder_keys,
            max_api_waiting_time,
        }
    }
}

/*
Handling Builder API responses
*/
#[async_trait]
impl<Types: NodeType> BuilderDataSource<Types> for ProxyGlobalState<Types>
where
    for<'a> <<Types::SignatureKey as SignatureKey>::PureAssembledSignatureType as TryFrom<
        &'a TaggedBase64,
    >>::Error: Display,
    for<'a> <Types::SignatureKey as TryFrom<&'a TaggedBase64>>::Error: Display,
{
    async fn get_available_blocks(
        &self,
        for_parent: &VidCommitment,
        view_number: u64,
        sender: Types::SignatureKey,
        signature: &<Types::SignatureKey as SignatureKey>::PureAssembledSignatureType,
    ) -> Result<Vec<AvailableBlockInfo<Types>>, BuildError> {
        // verify the signature
        if !sender.validate(signature, for_parent.as_ref()) {
            tracing::error!("Signature validation failed in get_available_blocks");
            return Err(BuildError::Error {
                message: "Signature validation failed in get_available_blocks".to_string(),
            });
        }

        tracing::info!(
            "Requesting available blocks for (parent {:?}, view_num: {:?})",
            for_parent,
            view_number
        );

        let view_num = <<Types as NodeType>::Time as ConsensusTime>::new(view_number);
        // check in the local spawned builder states, if it doesn't exist it means there could be two cases
        // it has been sent to garbed collected, or never exists, in later case let bootstrapped build a block for it
        let just_return_with_this = {
            //let global_state = self.global_state.read_arc().await;
            if !self
                .global_state
                .read_arc()
                .await
                .spawned_builder_states
                .contains_key(&(*for_parent, view_num))
            {
                if let Some(cached) = self
                    .global_state
                    .read_arc()
                    .await
                    .builder_state_to_last_built_block
                    .get(&(*for_parent, view_num))
                {
                    Some(cached.clone())
                } else {
                    None
                }
            } else {
                None
            }
        };
        let (response_sender, response_receiver) = unbounded();
        let req_msg = RequestMessage {
            requested_vid_commitment: (*for_parent),
            requested_view_number: view_number,
<<<<<<< HEAD
            bootstrap_build_block: bootstrapped_state_build_block,
=======
>>>>>>> 3d5bda0a
            response_channel: response_sender,
        };
        let response_received = if just_return_with_this.is_some() {
            Ok(just_return_with_this.unwrap().clone())
        } else {
            let timeout_after = Instant::now() + self.max_api_waiting_time;

            // broadcast the request to the builder states
            self.global_state
                .read_arc()
                .await
                .get_channel_for_builder_or_bootstrap(&(*for_parent, view_num))
                .broadcast(MessageType::RequestMessage(req_msg.clone()))
                .await
                .unwrap();

            tracing::debug!(
                "Waiting for response for parent {:?}",
                req_msg.requested_vid_commitment
            );

            loop {
                let recv_attempt = response_receiver.try_recv();
                if recv_attempt.is_ok() {
                    break recv_attempt.map_err(|_| BuildError::Missing);
                } else {
                    let e = recv_attempt.unwrap_err();
                    let is_empty = matches!(e, UnbounderTryRecvError::Empty);
                    if is_empty {
                        if Instant::now() >= timeout_after {
                            tracing::warn!(%e, "Couldn't get available blocks in time for parent {:?}",  req_msg.requested_vid_commitment);
                            // lookup into the builder_state_to_last_built_block, if it contains the result, return that otherwise return error
                            if let Some(last_built_block) = self
                                .global_state
                                .read_arc()
                                .await
                                .builder_state_to_last_built_block
                                .get(&(*for_parent, view_num))
                            {
                                tracing::info!(
                                    "Returning last built block for parent {:?}",
                                    req_msg.requested_vid_commitment
                                );
                                break Ok(last_built_block.clone());
                            }
                            break Err(BuildError::Error {
                                message: "No blocks available".to_string(),
                            });
                        }
                        //async_compatibility_layer::art::async_yield_now().await;
                        async_compatibility_layer::art::async_sleep(self.max_api_waiting_time / 10)
                            .await;
                        continue;
                    } else {
                        tracing::error!(%e, "Channel closed while getting available blocks for parent {:?}", req_msg.requested_vid_commitment);
                        break Err(BuildError::Error {
                            message: "channel unexpectedly closed".to_string(),
                        });
                    }
                }
            }
        };

        match response_received {
            Ok(response) => {
                let (pub_key, sign_key) = self.builder_keys.clone();
                // sign over the block info
                let signature_over_block_info =
                    <Types as NodeType>::BuilderSignatureKey::sign_block_info(
                        &sign_key,
                        response.block_size,
                        response.offered_fee,
                        &response.builder_hash,
                    )
                    .expect("Available block info signing failed");

                // insert the block info into local hashmap
                let initial_block_info = AvailableBlockInfo::<Types> {
                    block_hash: response.builder_hash.clone(),
                    block_size: response.block_size,
                    offered_fee: response.offered_fee,
                    signature: signature_over_block_info,
                    sender: pub_key.clone(),
                    _phantom: Default::default(),
                };
                tracing::info!(
                    "Sending available Block info response for (parent {:?}, view_num: {:?}) with block hash: {:?})",
                    req_msg.requested_vid_commitment,
                    view_number,
                    response.builder_hash
                );
                Ok(vec![initial_block_info])
            }

            // We failed to get available blocks
            Err(e) => {
                tracing::warn!(
                    "Failed to get available blocks for parent {:?}",
                    req_msg.requested_vid_commitment
                );
                Err(e)
            }
        }
    }

    async fn claim_block(
        &self,
        block_hash: &BuilderCommitment,
        view_number: u64,
        sender: Types::SignatureKey,
        signature: &<<Types as NodeType>::SignatureKey as SignatureKey>::PureAssembledSignatureType,
    ) -> Result<AvailableBlockData<Types>, BuildError> {
        tracing::info!(
            "Received request for claiming block for (block_hash {:?}, view_num: {:?})",
            block_hash,
            view_number
        );
        // verify the signature
        if !sender.validate(signature, block_hash.as_ref()) {
            tracing::error!("Signature validation failed in claim block");
            return Err(BuildError::Error {
                message: "Signature validation failed in claim block".to_string(),
            });
        }
        let (pub_key, sign_key) = self.builder_keys.clone();
        let view_num = <<Types as NodeType>::Time as ConsensusTime>::new(view_number);

        if let Some(block) = self
            .global_state
            .read_arc()
            .await
            .block_hash_to_block
            .get(&(block_hash.clone(), view_num))
        {
            // sign over the builder commitment, as the proposer can computer it based on provide block_payload
            // and the metata data
            let response_block_hash = block.0.builder_commitment(&block.1);
            let signature_over_builder_commitment =
                <Types as NodeType>::BuilderSignatureKey::sign_builder_message(
                    &sign_key,
                    response_block_hash.as_ref(),
                )
                .expect("Claim block signing failed");
            let block_data = AvailableBlockData::<Types> {
                block_payload: block.0.clone(),
                metadata: block.1.clone(),
                signature: signature_over_builder_commitment,
                sender: pub_key.clone(),
            };
            tracing::info!(
                "Sending Claim Block data for (block_hash {:?}, view_num: {:?})",
                block_hash,
                view_number
            );
            Ok(block_data)
        } else {
            tracing::warn!("Claim Block not found");
            Err(BuildError::Error {
                message: "Block data not found".to_string(),
            })
        }
    }

    async fn claim_block_header_input(
        &self,
        block_hash: &BuilderCommitment,
        view_number: u64,
        sender: Types::SignatureKey,
        signature: &<<Types as NodeType>::SignatureKey as SignatureKey>::PureAssembledSignatureType,
    ) -> Result<AvailableBlockHeaderInput<Types>, BuildError> {
        tracing::info!(
            "Received request for claiming block header input for (block_hash {:?}, view_num: {:?})",
            block_hash,
            view_number
        );
        // verify the signature
        if !sender.validate(signature, block_hash.as_ref()) {
            tracing::error!("Signature validation failed in claim block header input");
            return Err(BuildError::Error {
                message: "Signature validation failed in claim block header input".to_string(),
            });
        }
        let (pub_key, sign_key) = self.builder_keys.clone();
        let view_num = <<Types as NodeType>::Time as ConsensusTime>::new(view_number);
        if let Some(block) = self
            .global_state
            .read_arc()
            .await
            .block_hash_to_block
            .get(&(block_hash.clone(), view_num))
        {
            tracing::debug!("Waiting for vid commitment for block {:?}", block_hash);
            let (vid_commitment, vid_precompute_data) = block.2.write().await.get().await?;
            let signature_over_vid_commitment =
                <Types as NodeType>::BuilderSignatureKey::sign_builder_message(
                    &sign_key,
                    vid_commitment.as_ref(),
                )
                .expect("Claim block header input message signing failed");

            let signature_over_fee_info =
                Types::BuilderSignatureKey::sign_fee(&sign_key, block.3, &block.1, &vid_commitment)
                    .expect("Claim block header input fee signing failed");

            let response = AvailableBlockHeaderInput::<Types> {
                vid_commitment,
                vid_precompute_data,
                fee_signature: signature_over_fee_info,
                message_signature: signature_over_vid_commitment,
                sender: pub_key.clone(),
            };
            tracing::info!(
                "Sending Claim Block Header Input response for (block_hash {:?}, view_num: {:?})",
                block_hash,
                view_number
            );
            Ok(response)
        } else {
            tracing::warn!("Claim Block Header Input not found");
            Err(BuildError::Error {
                message: "Block Header not found".to_string(),
            })
        }
    }
    async fn get_builder_address(
        &self,
    ) -> Result<<Types as NodeType>::BuilderSignatureKey, BuildError> {
        Ok(self.builder_keys.0.clone())
    }
}
#[async_trait]
impl<Types: NodeType> AcceptsTxnSubmits<Types> for ProxyGlobalState<Types> {
    async fn submit_txn(
        &mut self,
        txn: <Types as NodeType>::Transaction,
    ) -> Result<Commitment<<Types as NodeType>::Transaction>, BuildError> {
        tracing::debug!("Submitting transaction to the builder states{:?}", txn);
        let response = self
            .global_state
            .read_arc()
            .await
            .submit_client_txn(txn)
            .await;

        tracing::debug!(
            "Transaction submitted to the builder states, sending response: {:?}",
            response
        );

        response
    }
}
#[async_trait]
impl<Types: NodeType> ReadState for ProxyGlobalState<Types> {
    type State = GlobalState<Types>;

    async fn read<T>(
        &self,
        op: impl Send + for<'a> FnOnce(&'a Self::State) -> BoxFuture<'a, T> + 'async_trait,
    ) -> T {
        op(self.global_state.read_arc().await.deref()).await
    }
}

/*
Running Non-Permissioned Builder Service
*/
pub async fn run_non_permissioned_standalone_builder_service<Types: NodeType>(
    // sending a transaction from the hotshot mempool to the builder states
    tx_sender: BroadcastSender<MessageType<Types>>,

    // sending a DA proposal from the hotshot to the builder states
    da_sender: BroadcastSender<MessageType<Types>>,

    // sending a QC proposal from the hotshot to the builder states
    qc_sender: BroadcastSender<MessageType<Types>>,

    // sending a Decide event from the hotshot to the builder states
    decide_sender: BroadcastSender<MessageType<Types>>,

    // connection to the events stream
    mut subscribed_events: surf_disco::socket::Connection<
        BuilderEvent<Types>,
        surf_disco::socket::Unsupported,
        EventStreamError,
        vbs::version::StaticVersion<0, 1>,
    >,
) {
    // handle the startup event at the start
    let membership = if let Some(Ok(event)) = subscribed_events.next().await {
        match event.event {
            BuilderEventType::StartupInfo {
                known_node_with_stake,
                non_staked_node_count,
            } => {
                let membership: GeneralStaticCommittee<Types, <Types as NodeType>::SignatureKey> = GeneralStaticCommittee::<
                        Types,
                        <Types as NodeType>::SignatureKey,
                    >::create_election(
                        known_node_with_stake.clone(),
                        known_node_with_stake.clone(),
                        0
                    );

                tracing::info!(
                    "Startup info: Known nodes with stake: {:?}, Non-staked node count: {:?}",
                    known_node_with_stake,
                    non_staked_node_count
                );
                membership
            }
            _ => {
                tracing::error!("Startup info event not received as first event");
                return;
            }
        }
    } else {
        return;
    };

    loop {
        let event = subscribed_events.next().await.unwrap();
        //tracing::debug!("Builder Event received from HotShot: {:?}", event);
        match event {
            Ok(event) => {
                match event.event {
                    BuilderEventType::HotshotError { error } => {
                        tracing::error!("Error event in HotShot: {:?}", error);
                    }
                    // startup event
                    BuilderEventType::StartupInfo { .. } => {
                        tracing::warn!("Startup info event received again");
                    }
                    // tx event
                    BuilderEventType::HotshotTransactions { transactions } => {
                        handle_tx_event(&tx_sender, transactions).await;
                    }
                    // decide event
                    BuilderEventType::HotshotDecide {
                        latest_decide_view_num,
                        block_size,
                    } => {
                        handle_decide_event(&decide_sender, latest_decide_view_num, block_size)
                            .await;
                    }
                    // DA proposal event
                    BuilderEventType::HotshotDAProposal { proposal, sender } => {
                        // get the leader for current view
                        let leader = membership.get_leader(proposal.data.view_number);
                        // get the committee mstatked node count
                        let total_nodes = membership.total_nodes();

                        handle_da_event(
                            &da_sender,
                            proposal,
                            sender,
                            leader,
                            NonZeroUsize::new(total_nodes).unwrap(),
                        )
                        .await;
                    }
                    // QC proposal event
                    BuilderEventType::HotshotQuorumProposal { proposal, sender } => {
                        // get the leader for current view
                        let leader = membership.get_leader(proposal.data.view_number);
                        handle_qc_event(&qc_sender, proposal, sender, leader).await;
                    }
                    _ => {
                        tracing::error!("Unhandled event from Builder");
                    }
                }
            }
            Err(e) => {
                tracing::error!("Error in the event stream: {:?}", e);
            }
        }
    }
}

/*
Running Permissioned Builder Service
*/
pub async fn run_permissioned_standalone_builder_service<
    Types: NodeType,
    I: NodeImplementation<Types>,
>(
    // sending a transaction from the hotshot mempool to the builder states
    tx_sender: BroadcastSender<MessageType<Types>>,

    // sending a DA proposal from the hotshot to the builder states
    da_sender: BroadcastSender<MessageType<Types>>,

    // sending a QC proposal from the hotshot to the builder states
    qc_sender: BroadcastSender<MessageType<Types>>,

    // sending a Decide event from the hotshot to the builder states
    decide_sender: BroadcastSender<MessageType<Types>>,

    // hotshot context handle
    hotshot_handle: SystemContextHandle<Types, I>,
) {
    let mut event_stream = hotshot_handle.get_event_stream();
    loop {
        tracing::debug!("Waiting for events from HotShot");
        match event_stream.next().await {
            None => {
                tracing::error!("Didn't receive any event from the HotShot event stream");
            }
            Some(event) => {
                match event.event {
                    // error event
                    EventType::Error { error } => {
                        tracing::error!("Error event in HotShot: {:?}", error);
                    }
                    // tx event
                    EventType::Transactions { transactions } => {
                        handle_tx_event(&tx_sender, transactions).await;
                    }
                    // decide event
                    EventType::Decide {
                        leaf_chain,
                        block_size,
                        ..
                    } => {
                        let latest_decide_view_number = leaf_chain[0].leaf.get_view_number();
                        handle_decide_event(&decide_sender, latest_decide_view_number, block_size)
                            .await;
                    }
                    // DA proposal event
                    EventType::DAProposal { proposal, sender } => {
                        // get the leader for current view
                        let leader = hotshot_handle.get_leader(proposal.data.view_number).await;
                        // get the committee staked node count
                        let total_nodes = hotshot_handle.total_nodes();

                        handle_da_event(&da_sender, proposal, sender, leader, total_nodes).await;
                    }
                    // QC proposal event
                    EventType::QuorumProposal { proposal, sender } => {
                        // get the leader for current view
                        let leader = hotshot_handle.get_leader(proposal.data.view_number).await;
                        handle_qc_event(&qc_sender, proposal, sender, leader).await;
                    }
                    _ => {
                        tracing::error!("Unhandled event from Builder: {:?}", event.event);
                    }
                }
            }
        }
    }
}

/*
Utility functions to handle the hotshot events
*/
async fn handle_da_event<Types: NodeType>(
    da_channel_sender: &BroadcastSender<MessageType<Types>>,
    da_proposal: Proposal<Types, DAProposal<Types>>,
    sender: <Types as NodeType>::SignatureKey,
    leader: <Types as NodeType>::SignatureKey,
    total_nodes: NonZeroUsize,
) {
    tracing::debug!(
        "DAProposal: Leader: {:?} for the view: {:?}",
        leader,
        da_proposal.data.view_number
    );

    // get the encoded transactions hash
    let encoded_txns_hash = Sha256::digest(&da_proposal.data.encoded_transactions);
    // check if the sender is the leader and the signature is valid; if yes, broadcast the DA proposal
    if leader == sender && sender.validate(&da_proposal.signature, &encoded_txns_hash) {
        let da_msg = DAProposalMessage::<Types> {
            proposal: da_proposal,
            sender: leader,
            total_nodes: total_nodes.into(),
        };
        tracing::debug!(
            "Sending DA proposal to the builder states for view number {:?}",
            da_msg.proposal.data.view_number
        );
        da_channel_sender
            .broadcast(MessageType::DAProposalMessage(da_msg))
            .await
            .unwrap();
    } else {
        tracing::error!("Validation Failure on DAProposal for view {:?}: Leader for the current view: {:?} and sender: {:?}", da_proposal.data.view_number, leader, sender);
    }
}

async fn handle_qc_event<Types: NodeType>(
    qc_channel_sender: &BroadcastSender<MessageType<Types>>,
    qc_proposal: Proposal<Types, QuorumProposal<Types>>,
    sender: <Types as NodeType>::SignatureKey,
    leader: <Types as NodeType>::SignatureKey,
) {
    tracing::debug!(
        "QCProposal: Leader: {:?} for the view: {:?}",
        leader,
        qc_proposal.data.view_number
    );

    let leaf = Leaf::from_quorum_proposal(&qc_proposal.data);

    // check if the sender is the leader and the signature is valid; if yes, broadcast the QC proposal
    if sender == leader && sender.validate(&qc_proposal.signature, leaf.commit().as_ref()) {
        let qc_msg = QCMessage::<Types> {
            proposal: qc_proposal,
            sender: leader,
        };
        tracing::debug!(
            "Sending QC proposal to the builder states for view {:?}",
            qc_msg.proposal.data.view_number
        );
        qc_channel_sender
            .broadcast(MessageType::QCMessage(qc_msg))
            .await
            .unwrap();
    } else {
        tracing::error!("Validation Failure on QCProposal for view {:?}: Leader for the current view: {:?} and sender: {:?}", qc_proposal.data.view_number, leader, sender);
    }
}

async fn handle_decide_event<Types: NodeType>(
    decide_channel_sender: &BroadcastSender<MessageType<Types>>,
    latest_decide_view_number: Types::Time,
    block_size: Option<u64>,
) {
    let decide_msg: DecideMessage<Types> = DecideMessage::<Types> {
        latest_decide_view_number,
        block_size,
    };
    tracing::debug!(
        "Sending Decide event to the builder states for view {:?}",
        latest_decide_view_number
    );
    decide_channel_sender
        .broadcast(MessageType::DecideMessage(decide_msg))
        .await
        .unwrap();
}

async fn handle_tx_event<Types: NodeType>(
    tx_channel_sender: &BroadcastSender<MessageType<Types>>,
    transactions: Vec<Types::Transaction>,
) {
    // send the whole txn batch to the tx_sender, might get duplicate transactions but builder needs to filter them
    let tx_msg = TransactionMessage::<Types> {
        txns: transactions,
        tx_type: TransactionSource::HotShot,
    };
    tracing::debug!(
        "Sending txn_count ({:?}) transactions to the builder states",
        tx_msg.txns.len()
    );
    tx_channel_sender
        .broadcast(MessageType::TransactionMessage(tx_msg))
        .await
        .unwrap();
}<|MERGE_RESOLUTION|>--- conflicted
+++ resolved
@@ -252,11 +252,7 @@
         // iterate over the spawned builder states and check if the view number exists
         self.spawned_builder_states
             .iter()
-<<<<<<< HEAD
-            .any(|((_vid, view_num), _channel)| view_num == key)
-=======
             .any(|((_vid, view_num), _sender)| view_num == key)
->>>>>>> 3d5bda0a
     }
 }
 
@@ -356,10 +352,6 @@
         let req_msg = RequestMessage {
             requested_vid_commitment: (*for_parent),
             requested_view_number: view_number,
-<<<<<<< HEAD
-            bootstrap_build_block: bootstrapped_state_build_block,
-=======
->>>>>>> 3d5bda0a
             response_channel: response_sender,
         };
         let response_received = if just_return_with_this.is_some() {
