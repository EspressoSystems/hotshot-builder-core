pub use hotshot::traits::election::static_committee::{
    GeneralStaticCommittee, StaticElectionConfig,
};
pub use hotshot_types::{
    data::{DAProposal, Leaf, QuorumProposal, ViewNumber},
    message::Proposal,
    signature_key::{BLSPrivKey, BLSPubKey},
    simple_certificate::{QuorumCertificate, SimpleCertificate, SuccessThreshold},
    traits::{
        block_contents::BlockPayload,
        node_implementation::{ConsensusTime, NodeType},
    },
};

pub use crate::builder_state::{BuilderProgress, BuilderState, MessageType, ResponseMessage};
pub use async_broadcast::{
    broadcast, Receiver as BroadcastReceiver, RecvError, Sender as BroadcastSender, TryRecvError,
};
/// The following tests are performed:
#[cfg(test)]
mod tests {
    use super::*;
    use std::{hash::Hash, marker::PhantomData, num::NonZeroUsize};

    use async_compatibility_layer::art::async_spawn;
    use async_compatibility_layer::channel::unbounded;
    use hotshot::types::SignatureKey;
    use hotshot_types::{
        event::LeafInfo,
        signature_key::BuilderKey,
        simple_vote::QuorumData,
        traits::block_contents::{vid_commitment, BlockHeader},
        utils::BuilderCommitment,
    };

    use hotshot_example_types::{
        block_types::{TestBlockHeader, TestBlockPayload, TestMetadata, TestTransaction},
        state_types::{TestInstanceState, TestValidatedState},
    };

    use crate::builder_state::{
        BuiltFromProposedBlock, DAProposalMessage, DecideMessage, QCMessage, RequestMessage,
        TransactionMessage, TransactionSource,
    };
    use crate::service::GlobalState;
    use async_lock::RwLock;
    use async_std::task;
    use committable::{Commitment, CommitmentBoundsArkless, Committable};
    use sha2::{Digest, Sha256};
    use std::sync::Arc;
    use std::time::Duration;

    use serde::{Deserialize, Serialize};
    /// This test simulates multiple builder states receiving messages from the channels and processing them
    #[async_std::test]
    //#[instrument]
    async fn test_builder() {
        async_compatibility_layer::logging::setup_logging();
        async_compatibility_layer::logging::setup_backtrace();
        tracing::info!("Testing the builder core with multiple messages from the channels");
        #[derive(
            Copy,
            Clone,
            Debug,
            Default,
            Hash,
            PartialEq,
            Eq,
            PartialOrd,
            Ord,
            Serialize,
            Deserialize,
        )]
        struct TestTypes;
        impl NodeType for TestTypes {
            type Time = ViewNumber;
            type BlockHeader = TestBlockHeader;
            type BlockPayload = TestBlockPayload;
            type SignatureKey = BLSPubKey;
            type Transaction = TestTransaction;
            type ElectionConfigType = StaticElectionConfig;
            type ValidatedState = TestValidatedState;
            type InstanceState = TestInstanceState;
            type Membership = GeneralStaticCommittee<TestTypes, Self::SignatureKey>;
            type BuilderSignatureKey = BuilderKey;
        }
        // no of test messages to send
        let num_test_messages = 5;
        let multiplication_factor = 5;
        const TEST_NUM_NODES_IN_VID_COMPUTATION: usize = 4;

        // settingup the broadcast channels i.e [From hostshot: (tx, decide, da, qc, )], [From api:(req - broadcast, res - mpsc channel) ]
        let (tx_sender, tx_receiver) =
            broadcast::<MessageType<TestTypes>>(num_test_messages * multiplication_factor);
        let (decide_sender, decide_receiver) =
            broadcast::<MessageType<TestTypes>>(num_test_messages * multiplication_factor);
        let (da_sender, da_receiver) =
            broadcast::<MessageType<TestTypes>>(num_test_messages * multiplication_factor);
        let (qc_sender, qc_receiver) =
            broadcast::<MessageType<TestTypes>>(num_test_messages * multiplication_factor);
        let (req_sender, req_receiver) =
            broadcast::<MessageType<TestTypes>>(num_test_messages * multiplication_factor);
        let (res_sender, res_receiver) = unbounded();

        // generate the keys for the buidler
        let seed = [201_u8; 32];
        let (_builder_pub_key, _builder_private_key) =
            BLSPubKey::generated_from_seed_indexed(seed, 2011_u64);
        // instantiate the global state also
        let global_state = GlobalState::<TestTypes>::new(
            req_sender,
            res_receiver,
            tx_sender.clone(),
            TestInstanceState {},
            vid_commitment(&[], 8),
            ViewNumber::new(0),
            ViewNumber::new(0),
            10,
        );

        // to store all the sent messages
        let mut stx_msgs: Vec<TransactionMessage<TestTypes>> = Vec::new();
        let mut sdecide_msgs: Vec<DecideMessage<TestTypes>> = Vec::new();
        let mut sda_msgs: Vec<DAProposalMessage<TestTypes>> = Vec::new();
        let mut sqc_msgs: Vec<QCMessage<TestTypes>> = Vec::new();
        let mut sreq_msgs: Vec<MessageType<TestTypes>> = Vec::new();
        // storing response messages
        let mut rres_msgs: Vec<ResponseMessage> = Vec::new();
        let validated_state = Arc::new(TestValidatedState::default());

        // generate num_test messages for each type and send it to the respective channels;
        for i in 0..num_test_messages as u32 {
            // Prepare the transaction message
            let tx = TestTransaction(vec![i as u8]);
            let encoded_transactions = TestTransaction::encode(&[tx.clone()]).unwrap();

            let stx_msg = TransactionMessage::<TestTypes> {
                tx: tx.clone(),
                tx_type: TransactionSource::HotShot,
            };

            // Prepare the DA proposal message
            let da_proposal = DAProposal {
                encoded_transactions: encoded_transactions.clone().into(),
                metadata: TestMetadata,
                view_number: ViewNumber::new(i as u64),
            };
            let encoded_transactions_hash = Sha256::digest(&encoded_transactions);
            let seed = [i as u8; 32];
            let (pub_key, private_key) = BLSPubKey::generated_from_seed_indexed(seed, i as u64);
            let da_signature =
            <TestTypes as hotshot_types::traits::node_implementation::NodeType>::SignatureKey::sign(
                &private_key,
                &encoded_transactions_hash,
            )
            .expect("Failed to sign encoded tx hash while preparing da proposal");

            let sda_msg = DAProposalMessage::<TestTypes> {
                proposal: Proposal {
                    data: da_proposal,
                    signature: da_signature.clone(),
                    _pd: PhantomData,
                },
                sender: pub_key,
                total_nodes: TEST_NUM_NODES_IN_VID_COMPUTATION,
            };

            // Prepare the QC proposal message
            // calculate the vid commitment over the encoded_transactions

            let (block_payload, metadata) =
                <TestBlockPayload as BlockPayload>::from_transactions(vec![tx.clone()]).unwrap();

            tracing::debug!(
                "Encoded transactions: {:?} Num nodes:{}",
                encoded_transactions,
                TEST_NUM_NODES_IN_VID_COMPUTATION
            );
            let block_payload_commitment =
                vid_commitment(&encoded_transactions, TEST_NUM_NODES_IN_VID_COMPUTATION);

            tracing::debug!(
                "Block Payload vid commitment: {:?}",
                block_payload_commitment
            );

            let builder_commitment = block_payload.builder_commitment(&metadata);

            let block_header = TestBlockHeader {
                block_number: i as u64,
                payload_commitment: block_payload_commitment,
                builder_commitment,
                timestamp: i as u64,
            };

            let justify_qc = match i {
                0 => QuorumCertificate::<TestTypes>::genesis(&TestInstanceState {}),
                _ => {
                    let previous_justify_qc =
                        sqc_msgs[(i - 1) as usize].proposal.data.justify_qc.clone();
                    // metadata
                    let _metadata = <TestBlockHeader as BlockHeader<TestTypes>>::metadata(
                        &sqc_msgs[(i - 1) as usize].proposal.data.block_header,
                    );
                    let leaf =
                        Leaf::from_quorum_proposal(&sqc_msgs[(i - 1) as usize].proposal.data);

                    let q_data = QuorumData::<TestTypes> {
                        leaf_commit: leaf.commit(),
                    };

                    let previous_qc_view_number = sqc_msgs[(i - 1) as usize]
                        .proposal
                        .data
                        .view_number
                        .get_u64();
                    let view_number = if previous_qc_view_number == 0
                        && previous_justify_qc.view_number.get_u64() == 0
                    {
                        ViewNumber::new(0)
                    } else {
                        ViewNumber::new(1 + previous_justify_qc.view_number.get_u64())
                    };
                    // form a justify qc
                    SimpleCertificate::<TestTypes, QuorumData<TestTypes>, SuccessThreshold> {
                        data: q_data.clone(),
                        vote_commitment: q_data.commit(),
                        view_number,
                        signatures: previous_justify_qc.signatures.clone(),
                        _pd: PhantomData,
                    }
                }
            };
            tracing::debug!("Iteration: {} justify_qc: {:?}", i, justify_qc);

            let qc_proposal = QuorumProposal::<TestTypes> {
                block_header,
                view_number: ViewNumber::new(i as u64),
                justify_qc: justify_qc.clone(),
                upgrade_certificate: None,
                proposal_certificate: None,
            };

            let payload_vid_commitment =
                <TestBlockHeader as BlockHeader<TestTypes>>::payload_commitment(
                    &qc_proposal.block_header,
                );
            let payload_builder_commitment =
                <TestBlockHeader as BlockHeader<TestTypes>>::builder_commitment(
                    &qc_proposal.block_header,
                );

            let qc_signature = <TestTypes as hotshot_types::traits::node_implementation::NodeType>::SignatureKey::sign(
                        &private_key,
                        payload_vid_commitment.as_ref(),
                        ).expect("Failed to sign payload commitment while preparing QC proposal");

            let sqc_msg = QCMessage::<TestTypes> {
                proposal: Proposal {
                    data: qc_proposal.clone(),
                    signature: qc_signature,
                    _pd: PhantomData,
                },
                sender: pub_key,
            };

            // Prepare the decide message
            // let qc = QuorumCertificate::<TestTypes>::genesis();
            let leaf = match i {
                0 => Leaf::genesis(&TestInstanceState {}),
                _ => {
                    let block_payload = BlockPayload::from_bytes(
                        &encoded_transactions,
                        <TestBlockHeader as BlockHeader<TestTypes>>::metadata(
                            &qc_proposal.block_header,
                        ),
                    );
                    let mut current_leaf = Leaf::from_quorum_proposal(&qc_proposal);
                    current_leaf
                        .fill_block_payload(block_payload, TEST_NUM_NODES_IN_VID_COMPUTATION)
                        .unwrap();
                    current_leaf
                }
            };

            let sdecide_msg = DecideMessage::<TestTypes> {
                leaf_chain: Arc::new(vec![LeafInfo::new(
                    leaf.clone(),
                    validated_state.clone(),
                    None,
                    None,
                )]),
                block_size: Some(encoded_transactions.len() as u64),
            };

            // validate the signature before pushing the message to the builder_state channels
            // currently this step happens in the service.rs, wheneve we receiver an hotshot event
            tracing::debug!("Sending transaction message: {:?}", stx_msg);
            tx_sender
                .broadcast(MessageType::TransactionMessage(stx_msg.clone()))
                .await
                .unwrap();
            da_sender
                .broadcast(MessageType::DAProposalMessage(sda_msg.clone()))
                .await
                .unwrap();
            qc_sender
                .broadcast(MessageType::QCMessage(sqc_msg.clone()))
                .await
                .unwrap();

            // send decide and request messages later
            let _requested_builder_commitment = payload_builder_commitment;
            let requested_vid_commitment = payload_vid_commitment;
            let request_message = MessageType::<TestTypes>::RequestMessage(RequestMessage {
                requested_vid_commitment,
                bootstrap_build_block: false,
            });

            stx_msgs.push(stx_msg);
            sdecide_msgs.push(sdecide_msg);
            sda_msgs.push(sda_msg);
            sqc_msgs.push(sqc_msg);
            sreq_msgs.push(request_message);
        }

        //let global_state_clone = arc_rwlock_global_state.clone();
        let arc_rwlock_global_state = Arc::new(RwLock::new(global_state));
        let arc_rwlock_global_state_clone = arc_rwlock_global_state.clone();
        let handle = async_spawn(async move {
            let built_from_info = BuiltFromProposedBlock {
                view_number: ViewNumber::new(0),
                vid_commitment: vid_commitment(&[], 8),
                leaf_commit: Commitment::<Leaf<TestTypes>>::default_commitment_no_preimage(),
                builder_commitment: BuilderCommitment::from_bytes([]),
            };
            let builder_state = BuilderState::<TestTypes>::new(
                built_from_info,
                tx_receiver,
                decide_receiver,
                da_receiver,
                qc_receiver,
                req_receiver,
                arc_rwlock_global_state_clone,
                res_sender,
                NonZeroUsize::new(TEST_NUM_NODES_IN_VID_COMPUTATION).unwrap(),
                ViewNumber::new(0),
<<<<<<< HEAD
                10,
                Duration::from_millis(10),
=======
                10, // buffer view count
                0,  // base fee
>>>>>>> 512603aa
            );

            //builder_state.event_loop().await;
            builder_state.event_loop();
        });

        handle.await;

        // go through the request messages in sreq_msgs and send the request message
        for req_msg in sreq_msgs.iter() {
            task::sleep(std::time::Duration::from_secs(1)).await;
            arc_rwlock_global_state
                .read_arc()
                .await
                .request_sender
                .broadcast(req_msg.clone())
                .await
                .unwrap();
        }

        task::sleep(std::time::Duration::from_secs(2)).await;
        // go through the decide messages in s_decide_msgs and send the request message
        for decide_msg in sdecide_msgs.iter() {
            task::sleep(std::time::Duration::from_secs(1)).await;
            decide_sender
                .broadcast(MessageType::DecideMessage(decide_msg.clone()))
                .await
                .unwrap();
        }

        while let Ok(res_msg) = arc_rwlock_global_state
            .read_arc()
            .await
            .response_receiver
            .try_recv()
        {
            rres_msgs.push(res_msg);
            if rres_msgs.len() == (num_test_messages - 1) {
                break;
            }
        }
        assert_eq!(rres_msgs.len(), (num_test_messages - 1));
        //task::sleep(std::time::Duration::from_secs(60)).await;
    }
}<|MERGE_RESOLUTION|>--- conflicted
+++ resolved
@@ -26,7 +26,6 @@
     use async_compatibility_layer::channel::unbounded;
     use hotshot::types::SignatureKey;
     use hotshot_types::{
-        event::LeafInfo,
         signature_key::BuilderKey,
         simple_vote::QuorumData,
         traits::block_contents::{vid_commitment, BlockHeader},
@@ -126,7 +125,7 @@
         let mut sreq_msgs: Vec<MessageType<TestTypes>> = Vec::new();
         // storing response messages
         let mut rres_msgs: Vec<ResponseMessage> = Vec::new();
-        let validated_state = Arc::new(TestValidatedState::default());
+        let _validated_state = Arc::new(TestValidatedState::default());
 
         // generate num_test messages for each type and send it to the respective channels;
         for i in 0..num_test_messages as u32 {
@@ -284,12 +283,7 @@
             };
 
             let sdecide_msg = DecideMessage::<TestTypes> {
-                leaf_chain: Arc::new(vec![LeafInfo::new(
-                    leaf.clone(),
-                    validated_state.clone(),
-                    None,
-                    None,
-                )]),
+                latest_decide_view_number: leaf.get_view_number(),
                 block_size: Some(encoded_transactions.len() as u64),
             };
 
@@ -345,13 +339,9 @@
                 res_sender,
                 NonZeroUsize::new(TEST_NUM_NODES_IN_VID_COMPUTATION).unwrap(),
                 ViewNumber::new(0),
-<<<<<<< HEAD
-                10,
-                Duration::from_millis(10),
-=======
-                10, // buffer view count
-                0,  // base fee
->>>>>>> 512603aa
+                10,                        // buffer view count
+                Duration::from_millis(10), // max time to wait for non-zero txn block
+                0,                         // base fee
             );
 
             //builder_state.event_loop().await;
