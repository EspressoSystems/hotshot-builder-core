--- conflicted
+++ resolved
@@ -13,14 +13,10 @@
     state_types::{TestInstanceState, TestValidatedState},
 };
 pub use hotshot_types::{
-<<<<<<< HEAD
-    traits::node_implementation::{NodeType as BuilderType, ConsensusTime},
-=======
     traits::{
         node_implementation::{NodeType as BuilderType, ConsensusTime, NodeType},
         block_contents::BlockPayload,
     },
->>>>>>> 1be55a75
     data::{ViewNumber, Leaf, DAProposal, QuorumProposal},
     simple_certificate::{QuorumCertificate,SimpleCertificate, SuccessThreshold},
     signature_key::{BLSPubKey,BLSPrivKey},
@@ -41,14 +37,9 @@
     use std::{hash::Hash, marker::PhantomData};
 
     use async_compatibility_layer::channel::unbounded;
-<<<<<<< HEAD
-    use hotshot::types::SignatureKey;
-    use hotshot_types::{data::QuorumProposal, message::Message, traits::{block_contents::{vid_commitment, BlockHeader}, election::Membership}, vote::HasViewNumber};
-=======
     use commit::Committable;
     use hotshot::types::SignatureKey;
     use hotshot_types::{data::QuorumProposal, message::Message, simple_certificate::Threshold, simple_vote::QuorumData, traits::{block_contents::{vid_commitment, BlockHeader}, election::Membership}, utils::View, vote::{Certificate, HasViewNumber}};
->>>>>>> 1be55a75
     //use tracing::instrument;
 
     use crate::builder_state::{TransactionMessage, TransactionSource, DecideMessage, DAProposalMessage, QCMessage, RequestMessage};
@@ -96,14 +87,9 @@
             type Membership = GeneralStaticCommittee<TestTypes, Self::SignatureKey>;
         }
         // no of test messages to send
-<<<<<<< HEAD
-        let num_test_messages = 3;
-        let multiplication_factor = 5;
-=======
         let num_test_messages = 10;
         let multiplication_factor = 5;
         const TEST_NUM_NODES_IN_VID_COMPUTATION: usize = 4;
->>>>>>> 1be55a75
 
         // settingup the broadcast channels i.e [From hostshot: (tx, decide, da, qc, )], [From api:(req - broadcast, res - mpsc channel) ]
         let (tx_sender, tx_receiver) = broadcast::<MessageType<TestTypes>>(num_test_messages*multiplication_factor);
@@ -112,18 +98,6 @@
         let (qc_sender, qc_receiver) = broadcast::<MessageType<TestTypes>>(num_test_messages*multiplication_factor);
         let (req_sender, req_receiver) = broadcast::<MessageType<TestTypes>>(num_test_messages*multiplication_factor);
         let (res_sender, res_receiver) = unbounded();
-<<<<<<< HEAD
-        
-        // to store all the sent messages
-        let mut stx_msgs = Vec::new();
-        let mut sdecide_msgs = Vec::new();
-        let mut sda_msgs = Vec::new();
-        let mut sqc_msgs = Vec::new();
-        let mut sreq_msgs = Vec::new();
-        let mut sres_msgs: Vec<ResponseMessage<TestTypes>> = Vec::new();
-
-        
-=======
         
         // to store all the sent messages
         let mut stx_msgs: Vec<TransactionMessage<TestTypes>> = Vec::new();
@@ -134,7 +108,6 @@
         let mut rres_msgs: Vec<ResponseMessage<TestTypes>> = Vec::new();
 
         
->>>>>>> 1be55a75
         // generate num_test messages for each type and send it to the respective channels;
         for i in 0..num_test_messages as u32{
             
@@ -146,19 +119,7 @@
                 tx: tx.clone(),
                 tx_type: TransactionSource::HotShot,
             };
-<<<<<<< HEAD
-            tracing::debug!("Sending transaction message: {:?}", stx_msg);
-            // Prepare the decide message
-            let qc = QuorumCertificate::<TestTypes>::genesis();
-            let sdecide_msg = DecideMessage::<TestTypes>{
-                leaf_chain: Arc::new(vec![Leaf::genesis(&TestInstanceState {})]),
-                qc: Arc::new(qc),
-                block_size: Some(i as u64),
-            };
-            
-=======
-
->>>>>>> 1be55a75
+
             // Prepare the DA proposal message
             let da_proposal = DAProposal {
                 encoded_transactions: encoded_transactions.clone(),
@@ -169,20 +130,12 @@
             let seed = [i as u8; 32];
             let (pub_key, private_key) = BLSPubKey::generated_from_seed_indexed(seed,i as u64);
             let da_signature =
-<<<<<<< HEAD
-                <TestTypes as hotshot_types::traits::node_implementation::NodeType>::SignatureKey::sign(
-                    &private_key,
-                    &encoded_transactions_hash,
-                )
-                .expect("Failed to sign encoded tx hash while preparing da proposal");
-=======
             <TestTypes as hotshot_types::traits::node_implementation::NodeType>::SignatureKey::sign(
                 &private_key,
                 &encoded_transactions_hash,
             )
             .expect("Failed to sign encoded tx hash while preparing da proposal");
 
->>>>>>> 1be55a75
             let sda_msg = DAProposalMessage::<TestTypes>{
                 proposal: Proposal{
                     data: da_proposal, 
@@ -202,14 +155,6 @@
                 payload_commitment: encoded_txns_vid_commitment,
             };
             // Prepare the QC proposal message
-<<<<<<< HEAD
-            //let qc_signature = da_signature.clone();
-            let qc_proposal = QuorumProposal::<TestTypes>{
-                //block_header: TestBlockHeader::genesis(&TestInstanceState {}).0,
-                block_header: block_header,
-                view_number: ViewNumber::new((i+1) as u64),
-                justify_qc: QuorumCertificate::<TestTypes>::genesis(),
-=======
             // calculate the vid commitment over the encoded_transactions
             tracing::debug!("Encoded transactions: {:?} Num nodes:{}", encoded_transactions, TEST_NUM_NODES_IN_VID_COMPUTATION);
             let encoded_txns_vid_commitment = vid_commitment(&encoded_transactions, TEST_NUM_NODES_IN_VID_COMPUTATION); 
@@ -279,28 +224,18 @@
                 block_header: block_header,
                 view_number: ViewNumber::new(i as u64),
                 justify_qc: justify_qc.clone(),
->>>>>>> 1be55a75
                 timeout_certificate: None,
                 proposer_id: pub_key
             };
             
             let payload_commitment = qc_proposal.block_header.payload_commitment();
-<<<<<<< HEAD
-
-=======
-            
->>>>>>> 1be55a75
+            
             // let leaf_commit = qc_proposal.justify_qc.data.commit();
             let qc_signature = <TestTypes as hotshot_types::traits::node_implementation::NodeType>::SignatureKey::sign(
                 &private_key,
                 payload_commitment.as_ref(),
             ).expect("Failed to sign payload commitment while preparing QC proposal");
-<<<<<<< HEAD
-
-            let requested_vid_commitment = qc_proposal.block_header.payload_commitment();
-=======
-            
->>>>>>> 1be55a75
+            
             
             let sqc_msg = QCMessage::<TestTypes>{
                 proposal: Proposal{
@@ -311,17 +246,6 @@
                 sender: pub_key,
             };
 
-<<<<<<< HEAD
-            // validate the signature before pushing the message to the builder_state channels
-            // currently this step happens in the service.rs, wheneve we receiver an hotshot event
-            tx_sender.broadcast(MessageType::TransactionMessage(stx_msg.clone())).await.unwrap();
-            da_sender.broadcast(MessageType::DAProposalMessage(sda_msg.clone())).await.unwrap();
-            qc_sender.broadcast(MessageType::QCMessage(sqc_msg.clone())).await.unwrap();
-            //decide_sender.broadcast(MessageType::DecideMessage(sdecide_msg.clone())).await.unwrap();
-
-            //TODO: sending request message onto channel also
-            // send the request message as well
-=======
             // Prepare the decide message
             // let qc = QuorumCertificate::<TestTypes>::genesis();
             let leaf = match i{
@@ -361,7 +285,6 @@
             //TODO: sending request message onto channel also
             // send the request message as well
             let requested_vid_commitment = payload_commitment;
->>>>>>> 1be55a75
             let request_message = MessageType::<TestTypes>::RequestMessage(RequestMessage{
                 requested_vid_commitment: requested_vid_commitment,
             });
@@ -372,42 +295,6 @@
             sqc_msgs.push(sqc_msg);
             sreq_msgs.push(request_message);
         }
-<<<<<<< HEAD
-
-        // instantiate the global state also
-        let global_state = Arc::new(RwLock::new(GlobalState::<TestTypes>::new(req_sender, res_receiver)));
-
-        let seed = [201 as u8; 32];
-        let (builder_pub_key, builder_private_key) = BLSPubKey::generated_from_seed_indexed(seed,2011 as u64);
-
-        let quorum_election_config = <<TestTypes as BuilderType>::Membership as Membership<TestTypes>>::default_election_config(TEST_NUM_NODES_IN_VID_COMPUTATION as u64);
-        
-        let mut commitee_stake_table_entries = vec![];
-        for i in 0..TEST_NUM_NODES_IN_VID_COMPUTATION {
-            let (pub_key, private_key) = BLSPubKey::generated_from_seed_indexed([i as u8; 32],i as u64);
-            let stake = i as u64;
-            commitee_stake_table_entries.push(pub_key.get_stake_table_entry(stake));
-        }
-        
-        let quorum_membershiop = <<TestTypes as BuilderType>::Membership as Membership<TestTypes>>::create_election(
-            commitee_stake_table_entries,
-            quorum_election_config
-        );
-
-        assert_eq!(quorum_membershiop.total_nodes(), TEST_NUM_NODES_IN_VID_COMPUTATION);
-
-
-        let handle = async_spawn(async move{
-            let mut builder_state = BuilderState::<TestTypes>::new((builder_pub_key, builder_private_key), 
-                                                            (ViewNumber::new(0), genesis_vid_commitment(), Commitment::<Leaf<TestTypes>>::default_commitment_no_preimage()), 
-                                                            tx_receiver, decide_receiver, da_receiver, qc_receiver, req_receiver, global_state, res_sender, Arc::new(quorum_membershiop)); 
-            
-                                                            //builder_state.event_loop().await;
-            builder_state.event_loop();
-        });
-        handle.await;
-        task::sleep(std::time::Duration::from_secs(240)).await;
-=======
         // form the quorum election config, required for the VID computation inside the builder_state
         let quorum_election_config = <<TestTypes as BuilderType>::Membership as Membership<TestTypes>>::default_election_config(TEST_NUM_NODES_IN_VID_COMPUTATION as u64);
         
@@ -466,6 +353,5 @@
         }
         assert_eq!(rres_msgs.len(), (num_test_messages-1) as usize);
         //task::sleep(std::time::Duration::from_secs(60)).await;
->>>>>>> 1be55a75
     }
 }