--- conflicted
+++ resolved
@@ -419,7 +419,7 @@
         // Case 2: No intended builder state exist
         // To handle both cases, we can have the bootstrap builder running,
         // and only doing the insertion if and only if intended builder state for a particulat view is not present
-        // check the presence of da_msg.proposal.data.view_number-1 in the spawned_clones_views_list
+        // check the presence of da_msg.proposal.data.view_number-1 in the spawned_clones_list
         if self.built_from_proposed_block.view_number.get_u64()
             == self.bootstrap_view_number.get_u64()
             && (qc_msg.proposal.data.view_number.get_u64() == 0
@@ -755,23 +755,7 @@
         if (requested_vid_commitment == self.built_from_proposed_block.vid_commitment
             && requested_view_number == self.built_from_proposed_block.view_number)
             || (self.built_from_proposed_block.view_number.get_u64()
-<<<<<<< HEAD
                 == self.bootstrap_view_number.get_u64())
-=======
-                == self.bootstrap_view_number.get_u64()
-                && (req.bootstrap_build_block
-                    && !self
-                        .global_state
-                        .read_arc()
-                        .await
-                        .spawned_builder_states
-                        .contains(&(requested_vid_commitment, requested_view_number)))
-                && !self
-                    .spawned_clones_list
-                    .read()
-                    .await
-                    .contains_key(&requested_view_number))
->>>>>>> 741cfe46
         {
             tracing::info!(
                 "Request handled by builder with view {:?} for (parent {:?}, view_num: {:?})",
@@ -1019,7 +1003,7 @@
             builder_commitments: self.builder_commitments.clone(),
             total_nodes: self.total_nodes,
             bootstrap_view_number: self.bootstrap_view_number,
-            spawned_clones_views_list: self.spawned_clones_views_list.clone(),
+            spawned_clones_list: self.spawned_clones_list.clone(),
             last_bootstrap_garbage_collected_decided_seen_view_num: self
                 .last_bootstrap_garbage_collected_decided_seen_view_num,
             buffer_view_num_count: self.buffer_view_num_count,
