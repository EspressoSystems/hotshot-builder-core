use hotshot_types::{
    data::{DAProposal, Leaf, QuorumProposal},
    event::{LeafChain, LeafInfo},
    message::Proposal,
    traits::block_contents::{BlockHeader, BlockPayload},
    traits::{
        block_contents::precompute_vid_commitment,
        node_implementation::{ConsensusTime, NodeType},
    },
    utils::BuilderCommitment,
    vid::{VidCommitment, VidPrecomputeData},
    vote::Certificate,
};

use committable::{Commitment, Committable};

use crate::service::GlobalState;
use crate::WaitAndKeep;
use async_broadcast::Receiver as BroadcastReceiver;
use async_compatibility_layer::channel::{unbounded, UnboundedSender};
use async_compatibility_layer::{art::async_spawn, channel::UnboundedReceiver};
use async_lock::RwLock;
use async_trait::async_trait;
use core::panic;
use futures::StreamExt;
use std::collections::{hash_map::Entry, BTreeSet};
use std::collections::{BTreeMap, HashMap, HashSet};
use std::fmt::Debug;
use std::sync::Arc;
use std::time::SystemTime;
use std::{cmp::PartialEq, num::NonZeroUsize};

const BUFFER_VIEW_NUM: usize = 10;

pub type TxTimeStamp = u128;

/// Enum to hold the different sources of the transaction
#[derive(Clone, Debug, PartialEq)]
pub enum TransactionSource {
    External, // txn from the external source i.e private mempool
    HotShot,  // txn from the HotShot network i.e public mempool
}

/// Transaction Message to be put on the tx channel
#[derive(Clone, Debug, PartialEq)]
pub struct TransactionMessage<TYPES: NodeType> {
    pub tx: TYPES::Transaction,
    pub tx_type: TransactionSource,
}
/// Decide Message to be put on the decide channel
#[derive(Clone, Debug)]
pub struct DecideMessage<TYPES: NodeType> {
    pub leaf_chain: Arc<LeafChain<TYPES>>,
    pub block_size: Option<u64>,
}
/// DA Proposal Message to be put on the da proposal channel
#[derive(Clone, Debug, PartialEq)]
pub struct DAProposalMessage<TYPES: NodeType> {
    pub proposal: Proposal<TYPES, DAProposal<TYPES>>,
    pub sender: TYPES::SignatureKey,
    pub total_nodes: usize,
}
/// QC Message to be put on the quorum proposal channel
#[derive(Clone, Debug, PartialEq)]
pub struct QCMessage<TYPES: NodeType> {
    pub proposal: Proposal<TYPES, QuorumProposal<TYPES>>,
    pub sender: TYPES::SignatureKey,
}
/// Request Message to be put on the request channel
#[derive(Clone, Debug, PartialEq)]
pub struct RequestMessage {
    pub requested_vid_commitment: VidCommitment,
    pub bootstrap_build_block: bool,
}
/// Response Message to be put on the response channel
#[derive(Debug)]
pub struct BuildBlockInfo<TYPES: NodeType> {
    pub builder_hash: BuilderCommitment,
    pub block_size: u64,
    pub offered_fee: u64,
    pub block_payload: TYPES::BlockPayload,
    pub metadata: <<TYPES as NodeType>::BlockPayload as BlockPayload>::Metadata,
    pub vid_receiver: UnboundedReceiver<(VidCommitment, VidPrecomputeData)>,
}

/// Response Message to be put on the response channel
#[derive(Debug, Clone)]
pub struct ResponseMessage {
    pub builder_hash: BuilderCommitment,
    pub block_size: u64,
    pub offered_fee: u64,
}
#[derive(Debug, Clone)]
/// Enum to hold the status out of the decide event
pub enum Status {
    ShouldExit,
    ShouldContinue,
}

/// Builder State to hold the state of the builder
#[derive(Debug, Clone)]
pub struct BuiltFromProposedBlock<TYPES: NodeType> {
    pub view_number: TYPES::Time,
    pub vid_commitment: VidCommitment,
    pub leaf_commit: Commitment<Leaf<TYPES>>,
    pub builder_commitment: BuilderCommitment,
}
// implement display for the derived info
impl<TYPES: NodeType> std::fmt::Display for BuiltFromProposedBlock<TYPES> {
    fn fmt(&self, f: &mut std::fmt::Formatter<'_>) -> std::fmt::Result {
        write!(f, "View Number: {:?}", self.view_number)
    }
}

#[derive(Debug, Clone)]
pub struct BuilderState<TYPES: NodeType> {
    // timestamp to tx hash, used for ordering for the transactions
    pub timestamp_to_tx: BTreeMap<TxTimeStamp, Commitment<TYPES::Transaction>>,

    // transaction hash to available transaction data
    pub tx_hash_to_available_txns: HashMap<
        Commitment<TYPES::Transaction>,
        (TxTimeStamp, TYPES::Transaction, TransactionSource),
    >,

    /// Included txs set while building blocks
    pub included_txns: HashSet<Commitment<TYPES::Transaction>>,

    /// da_proposal_payload_commit to da_proposal
    pub da_proposal_payload_commit_to_da_proposal: HashMap<BuilderCommitment, DAProposal<TYPES>>,

    /// quorum_proposal_payload_commit to quorum_proposal
    pub quorum_proposal_payload_commit_to_quorum_proposal:
        HashMap<BuilderCommitment, QuorumProposal<TYPES>>,

    /// the spawned from info for a builder state
    pub built_from_proposed_block: BuiltFromProposedBlock<TYPES>,

    // Channel Receivers for the HotShot events, Tx_receiver could also receive the external transactions
    /// transaction receiver
    pub tx_receiver: BroadcastReceiver<MessageType<TYPES>>,

    /// decide receiver
    pub decide_receiver: BroadcastReceiver<MessageType<TYPES>>,

    /// da proposal receiver
    pub da_proposal_receiver: BroadcastReceiver<MessageType<TYPES>>,

    /// quorum proposal receiver
    pub qc_receiver: BroadcastReceiver<MessageType<TYPES>>,

    // channel receiver for the block requests
    pub req_receiver: BroadcastReceiver<MessageType<TYPES>>,

    // global state handle, defined in the service.rs
    pub global_state: Arc<RwLock<GlobalState<TYPES>>>,

    // response sender
    pub response_sender: UnboundedSender<ResponseMessage>,

    // total nodes required for the VID computation as part of block header input response
    pub total_nodes: NonZeroUsize,

    // locally spawned builder Commitements
    pub builder_commitments: HashSet<(TYPES::Time, BuilderCommitment)>,

    // bootstrapped view number
    pub bootstrap_view_number: TYPES::Time,

    // list of views for which we have builder spawned clones
    pub spawned_clones_views_list: Arc<RwLock<BTreeSet<TYPES::Time>>>,

    /// last bootstrap garbage collected decided seen view_num
    pub last_bootstrap_garbage_collected_decided_seen_view_num: TYPES::Time,
}

/// Trait to hold the helper functions for the builder
#[async_trait]
pub trait BuilderProgress<TYPES: NodeType> {
    /// process the external transaction
    fn process_external_transaction(&mut self, tx: TYPES::Transaction);

    /// process the hotshot transaction
    fn process_hotshot_transaction(&mut self, tx: TYPES::Transaction);

    /// process the DA proposal
    async fn process_da_proposal(&mut self, da_msg: DAProposalMessage<TYPES>);

    /// process the quorum proposal
    async fn process_quorum_proposal(&mut self, qc_msg: QCMessage<TYPES>);

    /// process the decide event
    async fn process_decide_event(&mut self, decide_msg: DecideMessage<TYPES>) -> Option<Status>;

    /// spawn a clone of builder
    async fn spawn_clone(
        self,
        da_proposal: DAProposal<TYPES>,
        quorum_proposal: QuorumProposal<TYPES>,
        leader: TYPES::SignatureKey,
    );

    /// build a block
    async fn build_block(
        &mut self,
        matching_builder_commitment: VidCommitment,
    ) -> Option<BuildBlockInfo<TYPES>>;

    /// Event Loop
    fn event_loop(self);

    /// process the block request
    async fn process_block_request(&mut self, req: RequestMessage);
}

#[async_trait]
impl<TYPES: NodeType> BuilderProgress<TYPES> for BuilderState<TYPES> {
    /// processing the external i.e private mempool transaction
    fn process_external_transaction(&mut self, tx: TYPES::Transaction) {
        // PRIVATE MEMPOOL TRANSACTION PROCESSING
        tracing::debug!("Processing external transaction");
        let tx_hash = tx.commit();
        // If it already exists, then discard it. Decide the existence based on the tx_hash_tx and check in both the local pool and already included txns
        if self.tx_hash_to_available_txns.contains_key(&tx_hash)
            || self.included_txns.contains(&tx_hash)
        {
            tracing::debug!("Transaction already exists in the builderinfo.txid_to_tx hashmap, So we can ignore it");
        } else {
            // get the current timestamp in nanoseconds; it used for ordering the transactions
            let tx_timestamp = SystemTime::now()
                .duration_since(SystemTime::UNIX_EPOCH)
                .unwrap()
                .as_nanos();

            // insert into both timestamp_tx and tx_hash_tx maps
            self.timestamp_to_tx.insert(tx_timestamp, tx_hash);
            self.tx_hash_to_available_txns
                .insert(tx_hash, (tx_timestamp, tx, TransactionSource::External));
        }
    }

    /// processing the hotshot i.e public mempool transaction
    #[tracing::instrument(skip_all, name = "process hotshot transaction", 
                                    fields(builder_built_from_proposed_block = %self.built_from_proposed_block))]
    fn process_hotshot_transaction(&mut self, tx: TYPES::Transaction) {
        tracing::debug!("Processing hotshot transaction");
        let tx_hash = tx.commit();
        // HOTSHOT MEMPOOL TRANSACTION PROCESSING
        // If it already exists, then discard it. Decide the existence based on the tx_hash_tx and check in both the local pool and already included txns
        if self.tx_hash_to_available_txns.contains_key(&tx_hash)
            || self.included_txns.contains(&tx_hash)
        {
            tracing::debug!("Transaction already exists in the builderinfo.txid_to_tx hashmap, So we can ignore it");
            return;
        } else {
            // get the current timestamp in nanoseconds
            let tx_timestamp = SystemTime::now()
                .duration_since(SystemTime::UNIX_EPOCH)
                .unwrap()
                .as_nanos();

            // insert into both timestamp_tx and tx_hash_tx maps
            self.timestamp_to_tx.insert(tx_timestamp, tx_hash);
            self.tx_hash_to_available_txns
                .insert(tx_hash, (tx_timestamp, tx, TransactionSource::HotShot));
        }
    }

    /// processing the DA proposal
    #[tracing::instrument(skip_all, name = "process da proposal",
                                    fields(builder_built_from_proposed_block = %self.built_from_proposed_block))]
    async fn process_da_proposal(&mut self, da_msg: DAProposalMessage<TYPES>) {
        tracing::debug!(
            "Builder Received DA message for view {:?}",
            da_msg.proposal.data.view_number
        );

        // Two cases to handle:
        // Case 1: Bootstrapping phase
        // Case 2: No intended builder state exist
        // To handle both cases, we can have the bootstrap builder running,
        // and only doing the insertion if and only if intended builder state for a particulat view is not present
        // check the presence of da_msg.proposal.data.view_number-1 in the spawned_clones_views_list
        if self.built_from_proposed_block.view_number.get_u64()
            == self.bootstrap_view_number.get_u64()
            && (da_msg.proposal.data.view_number.get_u64() == 0
                || !self
                    .spawned_clones_views_list
                    .read()
                    .await
                    .contains(&(da_msg.proposal.data.view_number - 1)))
        {
            tracing::info!("DA Proposal handled by bootstrapped builder state");
        }
        // Do the validation check
        else if da_msg.proposal.data.view_number.get_u64()
            != self.built_from_proposed_block.view_number.get_u64() + 1
        {
            tracing::debug!("View number is not equal to built_from_view + 1, so returning");
            return;
        }

        let da_proposal_data = da_msg.proposal.data.clone();
        let sender = da_msg.sender;

        // get the view number and encoded txns from the da_proposal_data
        let view_number = da_proposal_data.view_number;
        let encoded_txns = da_proposal_data.encoded_transactions;

        let metadata: <<TYPES as NodeType>::BlockPayload as BlockPayload>::Metadata =
            da_proposal_data.metadata;

        // generate the vid commitment; num nodes are received through hotshot api in service.rs and passed along with message onto channel
        let total_nodes = da_msg.total_nodes;

        // set the total nodes required for the VID computation // later required in the build_block
        self.total_nodes = NonZeroUsize::new(total_nodes).unwrap();

        // form a block payload from the encoded transactions
        let block_payload = <TYPES::BlockPayload as BlockPayload>::from_bytes(
            encoded_txns.clone().into_iter(),
            &metadata,
        );
        // get the builder commitment from the block payload
        let payload_builder_commitment = block_payload.builder_commitment(&metadata);

        tracing::debug!(
            "Extracted builder commitment from the da proposal: {:?}",
            payload_builder_commitment
        );

        if let std::collections::hash_map::Entry::Vacant(e) = self
            .da_proposal_payload_commit_to_da_proposal
            .entry(payload_builder_commitment.clone())
        {
            let da_proposal_data = DAProposal {
                encoded_transactions: encoded_txns.clone(),
                metadata: metadata.clone(),
                view_number,
            };

            // if we have matching da and quorum proposals, we can skip storing the one, and remove the other from storage, and call build_block with both, to save a little space.
            if let Entry::Occupied(qc_proposal_data) = self
                .quorum_proposal_payload_commit_to_quorum_proposal
                .entry(payload_builder_commitment.clone())
            {
                let qc_proposal_data = qc_proposal_data.remove();

                // make sure we don't clone for the bootstrapping da and qc proposals
                // also make sure we clone for the same view number( check incase payload commitments are same)
                // this will handle the case when the intended builder state can spawn
                if qc_proposal_data.view_number == view_number {
                    tracing::info!(
                        "Spawning a clone from process DA proposal for view number: {:?}",
                        view_number
                    );
                    // remove this entry from the qc_proposal_payload_commit_to_quorum_proposal hashmap
                    self.quorum_proposal_payload_commit_to_quorum_proposal
                        .remove(&payload_builder_commitment.clone());

                    // Before spawning a clone add the view number to the spawned_clones_views_list
                    self.spawned_clones_views_list
                        .write()
                        .await
                        .insert(qc_proposal_data.view_number);

                    self.clone()
                        .spawn_clone(da_proposal_data, qc_proposal_data, sender)
                        .await;
                } else {
                    tracing::debug!("Not spawning a clone despite matching DA and QC payload commitments, as they corresponds to different view numbers");
                }
            } else {
                e.insert(da_proposal_data);
            }
        } else {
            tracing::debug!("Payload commitment already exists in the da_proposal_payload_commit_to_da_proposal hashmap, so ignoring it");
        }
    }

    /// processing the quorum proposal
    //#[tracing::instrument(skip_all, name = "Process Quorum Proposal")]
    #[tracing::instrument(skip_all, name = "process quorum proposal", 
                                    fields(builder_built_from_proposed_block = %self.built_from_proposed_block))]
    async fn process_quorum_proposal(&mut self, qc_msg: QCMessage<TYPES>) {
        tracing::debug!(
            "Builder Received QC Message for view {:?}",
            qc_msg.proposal.data.view_number
        );
        // Two cases to handle:
        // Case 1: Bootstrapping phase
        // Case 2: No intended builder state exist
        // To handle both cases, we can have the bootstrap builder running,
        // and only doing the insertion if and only if intended builder state for a particulat view is not present
        // check the presence of da_msg.proposal.data.view_number-1 in the spawned_clones_views_list
        if self.built_from_proposed_block.view_number.get_u64()
            == self.bootstrap_view_number.get_u64()
            && (qc_msg.proposal.data.view_number.get_u64() == 0
                || !self
                    .spawned_clones_views_list
                    .read()
                    .await
                    .contains(&(qc_msg.proposal.data.view_number - 1)))
        {
            tracing::info!("QC Proposal handled by bootstrapped builder state");
        } else if qc_msg.proposal.data.justify_qc.view_number
            != self.built_from_proposed_block.view_number
            || (qc_msg.proposal.data.justify_qc.get_data().leaf_commit
                != self.built_from_proposed_block.leaf_commit
                && !qc_msg.proposal.data.justify_qc.is_genesis)
        {
            tracing::debug!("Either View number {:?} or leaf commit{:?} from justify qc does not match the built-in info {:?}, so returning",
            qc_msg.proposal.data.justify_qc.view_number, qc_msg.proposal.data.justify_qc.get_data().leaf_commit, self.built_from_proposed_block);
            return;
        }

        let qc_proposal_data = qc_msg.proposal.data;
        let sender = qc_msg.sender;
        let view_number = qc_proposal_data.view_number;
        let payload_builder_commitment = qc_proposal_data.block_header.builder_commitment();

        tracing::debug!(
            "Extracted payload builder commitment from the quorum proposal: {:?}",
            payload_builder_commitment
        );

        // first check whether vid_commitment exists in the qc_payload_commit_to_qc hashmap, if yer, ignore it, otherwise validate it and later insert in
        if let std::collections::hash_map::Entry::Vacant(e) = self
            .quorum_proposal_payload_commit_to_quorum_proposal
            .entry(payload_builder_commitment.clone())
        {
            // if we have matching da and quorum proposals, we can skip storing the one, and remove the other from storage, and call build_block with both, to save a little space.
            if let Entry::Occupied(da_proposal_data) = self
                .da_proposal_payload_commit_to_da_proposal
                .entry(payload_builder_commitment.clone())
            {
                let da_proposal_data = da_proposal_data.remove();

                // remove the entry from the da_proposal_payload_commit_to_da_proposal hashmap
                self.da_proposal_payload_commit_to_da_proposal
                    .remove(&payload_builder_commitment);

                // also make sure we clone for the same view number( check incase payload commitments are same)
                if da_proposal_data.view_number == view_number {
                    tracing::info!(
                        "Spawning a clone from process QC proposal for view number: {:?}",
                        view_number
                    );
                    self.spawned_clones_views_list
                        .write()
                        .await
                        .insert(da_proposal_data.view_number);
                    self.clone()
                        .spawn_clone(da_proposal_data, qc_proposal_data, sender)
                        .await;
                } else {
                    tracing::debug!("Not spawning a clone despite matching DA and QC payload commitments, as they corresponds to different view numbers");
                }
            } else {
                e.insert(qc_proposal_data.clone());
            }
        } else {
            tracing::debug!("Payload commitment already exists in the quorum_proposal_payload_commit_to_quorum_proposal hashmap, so ignoring it");
        }
    }

    /// processing the decide event
    #[tracing::instrument(skip_all, name = "process decide event", 
                                   fields(builder_built_from_proposed_block = %self.built_from_proposed_block))]
    async fn process_decide_event(&mut self, decide_msg: DecideMessage<TYPES>) -> Option<Status> {
        // special clone already launched the clone, then exit
        // if you haven't launched the clone, then you don't exit, you need atleast one clone to function properly
        // the special value can be 0 itself, or a view number 0 is also right answer
        let leaf_chain = decide_msg.leaf_chain;
        let _block_size = decide_msg.block_size;
        let _latest_decide_parent_commitment = leaf_chain[0].leaf.get_parent_commitment();
        let _latest_decide_commitment = leaf_chain[0].leaf.commit();
        let latest_leaf_view_number = leaf_chain[0].leaf.get_view_number();
        let built_from_view_as_i64 = self.built_from_proposed_block.view_number.get_u64() as i64;
        let latest_leaf_view_number_as_i64 = latest_leaf_view_number.get_u64() as i64;

        // Garbage collection
        // Keep the builder states stay active till their built in view + BUFFER_VIEW_NUM
        if self.built_from_proposed_block.view_number.get_u64()
            == self.bootstrap_view_number.get_u64()
        {
            // required to convert to prevent underflow on u64's
            let last_bootstrap_garbage_collected_as_i64 = self
                .last_bootstrap_garbage_collected_decided_seen_view_num
                .get_u64() as i64;

            if (latest_leaf_view_number_as_i64 - last_bootstrap_garbage_collected_as_i64)
                >= 2 * BUFFER_VIEW_NUM as i64
            {
                tracing::info!(
                    "Bootstrapped builder state garbage collected for view number {:?}",
                    latest_leaf_view_number.get_u64()
                );

                let to_be_garbage_collected_view_num =
                    <<TYPES as NodeType>::Time as ConsensusTime>::new(
                        self.last_bootstrap_garbage_collected_decided_seen_view_num
                            .get_u64()
                            + BUFFER_VIEW_NUM as u64,
                    );

                // split_off returns greater than equal to set, so we want everything after the latest decide event
                let split_list = self
                    .spawned_clones_views_list
                    .write()
                    .await
                    .split_off(&(to_be_garbage_collected_view_num));

                // update the spawned_clones_views_list with the split list now
                *self.spawned_clones_views_list.write().await = split_list;

                let to_garbage_collect: HashSet<(TYPES::Time, BuilderCommitment)> = self
                    .builder_commitments
                    .iter()
                    .filter(|&(view_number, _)| (*view_number) <= to_be_garbage_collected_view_num)
                    .cloned()
                    .collect();

                self.global_state.write_arc().await.remove_handles(
                    &self.built_from_proposed_block.vid_commitment,
                    to_garbage_collect,
                    true,
                );

                // Remove builder commitments for older views
                self.builder_commitments
                    .retain(|(view_number, _)| (*view_number) > to_be_garbage_collected_view_num);

                self.da_proposal_payload_commit_to_da_proposal.retain(
                    |_builder_commitment, da_proposal| {
                        da_proposal.view_number > to_be_garbage_collected_view_num
                    },
                );

                self.quorum_proposal_payload_commit_to_quorum_proposal
                    .retain(|_builder_commitment, quorum_proposal| {
                        quorum_proposal.view_number > to_be_garbage_collected_view_num
                    });

                // update the last_bootstrap_garbage_collected_decided_seen_view_num
                self.last_bootstrap_garbage_collected_decided_seen_view_num =
                    to_be_garbage_collected_view_num;

                // Not return from here, needs leaf cleaning also
                //return Some(Status::ShouldContinue);
            }
        } else if built_from_view_as_i64
            <= (latest_leaf_view_number_as_i64 - BUFFER_VIEW_NUM as i64)
        {
            tracing::info!("Task view is less than or equal to the currently decided leaf view {:?}; exiting builder state for view {:?}", latest_leaf_view_number.get_u64(), self.built_from_proposed_block.view_number.get_u64());
            // convert leaf commitments into buildercommiments
            // remove the handles from the global state
            // TODO: Does it make sense to remove it here or should we remove in api responses?
            self.global_state.write_arc().await.remove_handles(
                &self.built_from_proposed_block.vid_commitment,
                self.builder_commitments.clone(),
                false,
            );

            // clear out the local_block_hash_to_block
            return Some(Status::ShouldExit);
        } else if built_from_view_as_i64 > (latest_leaf_view_number_as_i64 - BUFFER_VIEW_NUM as i64)
        {
            return Some(Status::ShouldContinue);
        }

        // go through all the leaves
        for LeafInfo { leaf, .. } in leaf_chain.iter() {
            let block_payload = leaf.get_block_payload();
            match block_payload {
                Some(block_payload) => {
                    tracing::debug!("Block payload in decide event {:?}", block_payload);
                    let metadata = leaf_chain[0].leaf.get_block_header().metadata();
                    let transactions_commitments = block_payload.transaction_commitments(metadata);
                    // iterate over the transactions and remove them from tx_hash_to_tx and timestamp_to_tx
                    for tx_hash in transactions_commitments.iter() {
                        // remove the transaction from the timestamp_to_tx map
                        if let Some((timestamp, _, _)) = self.tx_hash_to_available_txns.get(tx_hash)
                        {
                            if self.timestamp_to_tx.contains_key(timestamp) {
                                tracing::debug!("Removing transaction from timestamp_to_tx map");
                                self.timestamp_to_tx.remove(timestamp);
                            }
                            self.tx_hash_to_available_txns.remove(tx_hash);
                        }

                        // maybe in the future, remove from the included_txns set also
                        // self.included_txns.remove(&tx_hash);
                        // clear the included txns
                        self.included_txns.clear();
                    }
                }
                None => {
                    tracing::warn!("Block payload is none");
                }
            }
        }

        return Some(Status::ShouldContinue);
    }

    // spawn a clone of the builder state
    #[tracing::instrument(skip_all, name = "spawn_clone", 
                                    fields(builder_built_from_proposed_block = %self.built_from_proposed_block))]
    async fn spawn_clone(
        mut self,
        da_proposal: DAProposal<TYPES>,
        quorum_proposal: QuorumProposal<TYPES>,
        _leader: TYPES::SignatureKey,
    ) {
        self.built_from_proposed_block.view_number = quorum_proposal.view_number;
        self.built_from_proposed_block.vid_commitment =
            quorum_proposal.block_header.payload_commitment();
        self.built_from_proposed_block.builder_commitment =
            quorum_proposal.block_header.builder_commitment();
        let mut leaf = Leaf::from_quorum_proposal(&quorum_proposal);

        // Hack for genesis mishandling in HotShot.
        // Once the is_genesis field is removed, you can delete this block.
        if quorum_proposal.justify_qc.is_genesis {
            // get the instance state from the global state
            let instance_state = &self.global_state.read_arc().await.instance_state;
            leaf.set_parent_commitment(Leaf::genesis(instance_state).commit());
        }

        self.built_from_proposed_block.leaf_commit = leaf.commit();

        let payload = <TYPES::BlockPayload as BlockPayload>::from_bytes(
            da_proposal.encoded_transactions.clone().into_iter(),
            quorum_proposal.block_header.metadata(),
        );
        payload
            .transaction_commitments(quorum_proposal.block_header.metadata())
            .iter()
            .for_each(|txn| {
                if let Entry::Occupied(txn_info) = self.tx_hash_to_available_txns.entry(*txn) {
                    self.timestamp_to_tx.remove(&txn_info.get().0);
                    self.included_txns.insert(*txn);
                    txn_info.remove_entry();
                }
            });

        // register the spawned builder state to spawned_builder_states in the global state
        self.global_state
            .write_arc()
            .await
            .spawned_builder_states
            .insert(
                self.built_from_proposed_block.vid_commitment,
                self.built_from_proposed_block.view_number,
            );

        self.event_loop();
    }

    // build a block
    #[tracing::instrument(skip_all, name = "build block", 
                                    fields(builder_built_from_proposed_block = %self.built_from_proposed_block))]
    async fn build_block(&mut self, matching_vid: VidCommitment) -> Option<BuildBlockInfo<TYPES>> {
        if let Ok((payload, metadata)) = <TYPES::BlockPayload as BlockPayload>::from_transactions(
            self.timestamp_to_tx.iter().filter_map(|(_ts, tx_hash)| {
                self.tx_hash_to_available_txns
                    .get(tx_hash)
                    .map(|(_ts, tx, _source)| tx.clone())
            }),
        ) {
            let builder_hash = payload.builder_commitment(&metadata);
            // count the number of txns
            let txn_count = payload.num_transactions(&metadata);

            // insert the view number and builder commitment in the builder_commitments set
            // get the view number from the global state for bootstrapped is building for non-existing builder states
            if self.built_from_proposed_block.view_number.get_u64()
                == self.bootstrap_view_number.get_u64()
            {
                let view_number = *self
                    .global_state
                    .read_arc()
                    .await
                    .spawned_builder_states
                    .get(&matching_vid)
                    .unwrap_or(&self.last_bootstrap_garbage_collected_decided_seen_view_num);
                self.builder_commitments
                    .insert((view_number, builder_hash.clone()));
            } else {
                self.builder_commitments.insert((
                    self.built_from_proposed_block.view_number,
                    builder_hash.clone(),
                ));
            }
            let encoded_txns: Vec<u8> = payload.encode().unwrap().collect();
            let block_size: u64 = encoded_txns.len() as u64;
            let offered_fee: u64 = 0;

            // get the total nodes from the builder state.
            // stored while processing the DA Proposal
            let vid_num_nodes = self.total_nodes.get();

            // spawn a task to calculate the VID commitment, and pass the handle to the global state
            // later global state can await on it before replying to the proposer
            let (unbounded_sender, unbounded_receiver) = unbounded();
            #[allow(unused_must_use)]
            async_spawn(async move {
                let (vidc, pre_compute_data) =
                    precompute_vid_commitment(&encoded_txns, vid_num_nodes);
                unbounded_sender.send((vidc, pre_compute_data)).await;
            });

            tracing::info!(
                "Builder view num {:?}, building block with {:?} txns, with builder hash {:?}",
                self.built_from_proposed_block.view_number,
                txn_count,
                builder_hash
            );

            Some(BuildBlockInfo {
                builder_hash,
                block_size,
                offered_fee,
                block_payload: payload,
                metadata,
                vid_receiver: unbounded_receiver,
            })
        } else {
            tracing::warn!("build block, returning None");
            None
        }
    }

    async fn process_block_request(&mut self, req: RequestMessage) {
        let requested_vid_commitment = req.requested_vid_commitment;
        // If a spawned clone is active then it will handle the request, otherwise the bootstrapped builder will handle it based on flag bootstrap_build_block
        if requested_vid_commitment == self.built_from_proposed_block.vid_commitment
            || (self.built_from_proposed_block.view_number.get_u64()
                == self.bootstrap_view_number.get_u64()
                && (req.bootstrap_build_block
                    || !self
                        .global_state
                        .read_arc()
                        .await
                        .spawned_builder_states
                        .contains_key(&requested_vid_commitment)))
        {
            tracing::info!(
                "REQUEST HANDLED BY BUILDER WITH VIEW {:?}",
                self.built_from_proposed_block.view_number
            );
            let response = self.build_block(requested_vid_commitment).await;

            match response {
                Some(response) => {
                    tracing::info!(
                        "Builder {:?} Sending response to the request{:?} with builder hash {:?}",
                        self.built_from_proposed_block.view_number,
                        req,
                        response.builder_hash
                    );

<<<<<<< HEAD
                    // form the response message
=======
                    // // form the response message and send it back
>>>>>>> 59f2f9e6
                    let response_msg = ResponseMessage {
                        builder_hash: response.builder_hash.clone(),
                        block_size: response.block_size,
                        offered_fee: response.offered_fee,
                    };

<<<<<<< HEAD
                    // write to global state for collection
                    self.global_state
                        .write_arc()
                        .await
                        .block_hash_to_block
                        .entry(response.builder_hash)
                        .or_insert_with(|| {
                            (
                                response.block_payload,
                                response.metadata,
                                Arc::new(RwLock::new(WaitAndKeep::Wait(response.vid_receiver))),
                                response.offered_fee,
                            )
                        });

                    // ... and finally, send the response
                    self.response_sender.send(response_msg).await.unwrap();
=======
                    self.response_sender.send(response_msg).await.unwrap();

                    // write to global state as well
                    // only write if the entry does not exist
                    if self
                        .global_state
                        .read_arc()
                        .await
                        .block_hash_to_block
                        .get(&response.builder_hash)
                        .is_none()
                    {
                        self.global_state
                            .write_arc()
                            .await
                            .block_hash_to_block
                            .entry(response.builder_hash)
                            .or_insert_with(|| {
                                (
                                    response.block_payload,
                                    response.metadata,
                                    Arc::new(RwLock::new(WaitAndKeep::Wait(response.vid_receiver))),
                                    response.offered_fee,
                                )
                            });
                    }

                    // self.response_sender.send(response_msg).await.unwrap();
>>>>>>> 59f2f9e6
                }
                None => {
                    tracing::warn!("No response to send");
                }
            }
        } else {
            tracing::debug!("Builder {:?} Requested Builder commitment does not match the built_from_view, so ignoring it", self.built_from_proposed_block.view_number);
        }
    }
    #[tracing::instrument(skip_all, name = "event loop", 
                                    fields(builder_built_from_proposed_block = %self.built_from_proposed_block))]
    fn event_loop(mut self) {
        let _builder_handle = async_spawn(async move {
            loop {
                tracing::debug!("Builder event loop");
                while let Ok(req) = self.req_receiver.try_recv() {
                    tracing::debug!(
                        "Received request msg in builder {:?}: {:?}",
                        self.built_from_proposed_block.view_number,
                        req
                    );
                    if let MessageType::RequestMessage(req) = req {
                        self.process_block_request(req).await;
                    }
                }

                futures::select! {
                    req = self.req_receiver.next() => {
                        tracing::debug!("Received request msg in builder {:?}: {:?}", self.built_from_proposed_block.view_number, req);
                        match req {
                            Some(req) => {
                                if let MessageType::RequestMessage(req) = req {
                                    tracing::debug!(
                                        "Received request msg in builder {:?}: {:?}",
                                        self.built_from_proposed_block.view_number,
                                        req
                                    );
                                    self.process_block_request(req).await;
                                }
                            }
                            None => {
                                tracing::info!("No more request messages to consume");
                            }
                        }
                    },
                    tx = self.tx_receiver.next() => {
                        match tx {
                            Some(tx) => {
                                if let MessageType::TransactionMessage(rtx_msg) = tx {
                                    tracing::debug!("Received tx msg in builder {:?}:\n {:?}", self.built_from_proposed_block, rtx_msg.tx.commit());
                                    if rtx_msg.tx_type == TransactionSource::HotShot {
                                        self.process_hotshot_transaction(rtx_msg.tx);
                                    } else {
                                        self.process_external_transaction(rtx_msg.tx);
                                    }
                                    tracing::debug!("tx map size: {}", self.tx_hash_to_available_txns.len());
                                }
                            }
                            None => {
                                tracing::info!("No more tx messages to consume");
                            }
                        }
                    },
                    da = self.da_proposal_receiver.next() => {
                        match da {
                            Some(da) => {
                                if let MessageType::DAProposalMessage(rda_msg) = da {
                                    tracing::debug!("Received da proposal msg in builder {:?}:\n {:?}", self.built_from_proposed_block, rda_msg.proposal.data.view_number);
                                    self.process_da_proposal(rda_msg).await;
                                }
                            }
                            None => {
                                tracing::info!("No more da proposal messages to consume");
                            }
                        }
                    },
                    qc = self.qc_receiver.next() => {
                        match qc {
                            Some(qc) => {
                                if let MessageType::QCMessage(rqc_msg) = qc {
                                    tracing::debug!("Received qc msg in builder {:?}:\n {:?} from index", self.built_from_proposed_block, rqc_msg.proposal.data.view_number);
                                    self.process_quorum_proposal(rqc_msg).await;
                                }
                            }
                            None => {
                                tracing::info!("No more qc messages to consume");
                            }
                        }
                    },
                    decide = self.decide_receiver.next() => {
                        match decide {
                            Some(decide) => {
                                if let MessageType::DecideMessage(rdecide_msg) = decide {
                                    tracing::debug!("Received decide msg in builder {:?}:\n {:?} from index", self.built_from_proposed_block, rdecide_msg);
                                    let decide_status = self.process_decide_event(rdecide_msg).await;
                                    match decide_status{
                                        Some(Status::ShouldExit) => {
                                            tracing::info!("Exiting the builder {:?}", self.built_from_proposed_block);
                                            break;
                                        }
                                        Some(Status::ShouldContinue) => {
                                            tracing::debug!("continue the builder {:?}", self.built_from_proposed_block);
                                            continue;
                                        }
                                        None => {
                                            tracing::debug!("None type: continue the builder {:?}", self.built_from_proposed_block);
                                            continue;
                                        }
                                    }
                                }
                            }
                            None => {
                                tracing::info!("No more decide messages to consume");
                            }
                        }
                    },
                };
            }
        });
    }
}
/// Unifies the possible messages that can be received by the builder
#[derive(Debug, Clone)]
pub enum MessageType<TYPES: NodeType> {
    TransactionMessage(TransactionMessage<TYPES>),
    DecideMessage(DecideMessage<TYPES>),
    DAProposalMessage(DAProposalMessage<TYPES>),
    QCMessage(QCMessage<TYPES>),
    RequestMessage(RequestMessage),
}

#[allow(clippy::too_many_arguments)]
impl<TYPES: NodeType> BuilderState<TYPES> {
    pub fn new(
        built_from_proposed_block: BuiltFromProposedBlock<TYPES>,
        tx_receiver: BroadcastReceiver<MessageType<TYPES>>,
        decide_receiver: BroadcastReceiver<MessageType<TYPES>>,
        da_proposal_receiver: BroadcastReceiver<MessageType<TYPES>>,
        qc_receiver: BroadcastReceiver<MessageType<TYPES>>,
        req_receiver: BroadcastReceiver<MessageType<TYPES>>,
        global_state: Arc<RwLock<GlobalState<TYPES>>>,
        response_sender: UnboundedSender<ResponseMessage>,
        num_nodes: NonZeroUsize,
        bootstrap_view_number: TYPES::Time,
    ) -> Self {
        BuilderState {
            timestamp_to_tx: BTreeMap::new(),
            tx_hash_to_available_txns: HashMap::new(),
            included_txns: HashSet::new(),
            built_from_proposed_block,
            tx_receiver,
            decide_receiver,
            da_proposal_receiver,
            qc_receiver,
            req_receiver,
            da_proposal_payload_commit_to_da_proposal: HashMap::new(),
            quorum_proposal_payload_commit_to_quorum_proposal: HashMap::new(),
            global_state,
            response_sender,
            builder_commitments: HashSet::new(),
            total_nodes: num_nodes,
            bootstrap_view_number,
            spawned_clones_views_list: Arc::new(RwLock::new(BTreeSet::new())),
            last_bootstrap_garbage_collected_decided_seen_view_num: bootstrap_view_number,
        }
    }
}<|MERGE_RESOLUTION|>--- conflicted
+++ resolved
@@ -761,37 +761,12 @@
                         response.builder_hash
                     );
 
-<<<<<<< HEAD
                     // form the response message
-=======
-                    // // form the response message and send it back
->>>>>>> 59f2f9e6
                     let response_msg = ResponseMessage {
                         builder_hash: response.builder_hash.clone(),
                         block_size: response.block_size,
                         offered_fee: response.offered_fee,
                     };
-
-<<<<<<< HEAD
-                    // write to global state for collection
-                    self.global_state
-                        .write_arc()
-                        .await
-                        .block_hash_to_block
-                        .entry(response.builder_hash)
-                        .or_insert_with(|| {
-                            (
-                                response.block_payload,
-                                response.metadata,
-                                Arc::new(RwLock::new(WaitAndKeep::Wait(response.vid_receiver))),
-                                response.offered_fee,
-                            )
-                        });
-
-                    // ... and finally, send the response
-                    self.response_sender.send(response_msg).await.unwrap();
-=======
-                    self.response_sender.send(response_msg).await.unwrap();
 
                     // write to global state as well
                     // only write if the entry does not exist
@@ -818,8 +793,8 @@
                             });
                     }
 
-                    // self.response_sender.send(response_msg).await.unwrap();
->>>>>>> 59f2f9e6
+                    // ... and finally, send the response
+                    self.response_sender.send(response_msg).await.unwrap();
                 }
                 None => {
                     tracing::warn!("No response to send");
