use hotshot_types::{
    data::{DaProposal, Leaf, QuorumProposal},
    message::Proposal,
    traits::block_contents::{BlockHeader, BlockPayload},
    traits::{
        block_contents::precompute_vid_commitment,
        node_implementation::{ConsensusTime, NodeType},
        EncodeBytes,
    },
    utils::BuilderCommitment,
    vid::{VidCommitment, VidPrecomputeData},
};

use committable::{Commitment, Committable};

use crate::service::{BuilderTransaction, GlobalState, ReceivedTransaction};
use async_broadcast::broadcast;
use async_broadcast::Receiver as BroadcastReceiver;
use async_broadcast::Sender as BroadcastSender;
use async_compatibility_layer::channel::{oneshot, unbounded, UnboundedSender};
use async_compatibility_layer::{art::async_sleep, channel::OneShotSender};
use async_compatibility_layer::{art::async_spawn, channel::UnboundedReceiver};
use async_lock::RwLock;
use async_trait::async_trait;
use core::panic;
use futures::StreamExt;

#[cfg(async_executor_impl = "async-std")]
use async_std::task::spawn_blocking;
#[cfg(async_executor_impl = "tokio")]
use tokio::task::spawn_blocking;

use std::collections::{HashMap, HashSet};
use std::fmt::Debug;
use std::sync::Arc;
use std::time::Instant;
use std::{cmp::PartialEq, num::NonZeroUsize};
use std::{collections::hash_map::Entry, time::Duration};

pub type TxTimeStamp = u128;

/// Enum to hold the different sources of the transaction
#[derive(Clone, Debug, PartialEq)]
pub enum TransactionSource {
    External, // txn from the external source i.e private mempool
    HotShot,  // txn from the HotShot network i.e public mempool
}

/// Transaction Message to be put on the tx channel
#[derive(Clone, Debug, PartialEq)]
pub struct TransactionMessage<TYPES: NodeType> {
    pub txns: Arc<Vec<TYPES::Transaction>>,
    pub tx_type: TransactionSource,
}
/// Decide Message to be put on the decide channel
#[derive(Clone, Debug)]
pub struct DecideMessage<TYPES: NodeType> {
    pub latest_decide_view_number: TYPES::Time,
    pub block_size: Option<u64>,
}
/// DA Proposal Message to be put on the da proposal channel
#[derive(Clone, Debug, PartialEq)]
pub struct DaProposalMessage<TYPES: NodeType> {
    pub proposal: Arc<Proposal<TYPES, DaProposal<TYPES>>>,
    pub sender: TYPES::SignatureKey,
    pub total_nodes: usize,
}
/// QC Message to be put on the quorum proposal channel
#[derive(Clone, Debug, PartialEq)]
pub struct QCMessage<TYPES: NodeType> {
    pub proposal: Arc<Proposal<TYPES, QuorumProposal<TYPES>>>,
    pub sender: TYPES::SignatureKey,
}
/// Request Message to be put on the request channel
#[derive(Clone, Debug)]
pub struct RequestMessage {
    pub requested_vid_commitment: VidCommitment,
    pub requested_view_number: u64,
    pub response_channel: UnboundedSender<ResponseMessage>,
}
pub enum TriggerStatus {
    Start,
    Exit,
}

/// Response Message to be put on the response channel
#[derive(Debug)]
pub struct BuildBlockInfo<TYPES: NodeType> {
    pub builder_hash: BuilderCommitment,
    pub block_size: u64,
    pub offered_fee: u64,
    pub block_payload: TYPES::BlockPayload,
    pub metadata: <<TYPES as NodeType>::BlockPayload as BlockPayload<TYPES>>::Metadata,
    pub vid_trigger: OneShotSender<TriggerStatus>,
    pub vid_receiver: UnboundedReceiver<(VidCommitment, VidPrecomputeData)>,
}

/// Response Message to be put on the response channel
#[derive(Debug, Clone)]
pub struct ResponseMessage {
    pub builder_hash: BuilderCommitment,
    pub block_size: u64,
    pub offered_fee: u64,
}
#[derive(Debug, Clone)]
/// Enum to hold the status out of the decide event
pub enum Status {
    ShouldExit,
    ShouldContinue,
}

/// Builder State to hold the state of the builder
#[derive(Debug, Clone)]
pub struct BuiltFromProposedBlock<TYPES: NodeType> {
    pub view_number: TYPES::Time,
    pub vid_commitment: VidCommitment,
    pub leaf_commit: Commitment<Leaf<TYPES>>,
    pub builder_commitment: BuilderCommitment,
}
// implement display for the derived info
impl<TYPES: NodeType> std::fmt::Display for BuiltFromProposedBlock<TYPES> {
    fn fmt(&self, f: &mut std::fmt::Formatter<'_>) -> std::fmt::Result {
        write!(f, "View Number: {:?}", self.view_number)
    }
}

#[derive(Debug, Clone)]
pub struct DAProposalInfo<TYPES: NodeType> {
    pub view_number: TYPES::Time,
    pub proposal: Arc<Proposal<TYPES, DaProposal<TYPES>>>,
    pub num_nodes: usize,
}

#[derive(Debug)]
pub struct BuilderState<TYPES: NodeType>
where
    TYPES::Transaction: BuilderTransaction,
{
    /// Namespace we're building for
    pub namespace_id: <TYPES::Transaction as BuilderTransaction>::NamespaceId,

    /// Recent included txs set while building blocks
    pub included_txns: HashSet<Commitment<TYPES::Transaction>>,

    /// Old txs to be garbage collected
    pub included_txns_old: HashSet<Commitment<TYPES::Transaction>>,

    /// Expiring txs to be garbage collected
    pub included_txns_expiring: HashSet<Commitment<TYPES::Transaction>>,

    /// da_proposal_payload_commit to (da_proposal, node_count)
    #[allow(clippy::type_complexity)]
    pub da_proposal_payload_commit_to_da_proposal:
        HashMap<(BuilderCommitment, TYPES::Time), DAProposalInfo<TYPES>>,

    /// quorum_proposal_payload_commit to quorum_proposal
    #[allow(clippy::type_complexity)]
    pub quorum_proposal_payload_commit_to_quorum_proposal:
        HashMap<(BuilderCommitment, TYPES::Time), Arc<Proposal<TYPES, QuorumProposal<TYPES>>>>,

    /// the spawned from info for a builder state
    pub built_from_proposed_block: BuiltFromProposedBlock<TYPES>,

    // Channel Receivers for the HotShot events, Tx_receiver could also receive the external transactions
    /// decide receiver
    pub decide_receiver: BroadcastReceiver<MessageType<TYPES>>,

    /// da proposal receiver
    pub da_proposal_receiver: BroadcastReceiver<MessageType<TYPES>>,

    /// quorum proposal receiver
    pub qc_receiver: BroadcastReceiver<MessageType<TYPES>>,

    /// channel receiver for the block requests
    pub req_receiver: BroadcastReceiver<MessageType<TYPES>>,

    /// incoming stream of transactions
    pub tx_receiver: BroadcastReceiver<Arc<ReceivedTransaction<TYPES>>>,

    /// filtered queue of available transactions, taken from tx_receiver
    pub tx_queue: Vec<Arc<ReceivedTransaction<TYPES>>>,

    /// global state handle, defined in the service.rs
    pub global_state: Arc<RwLock<GlobalState<TYPES>>>,

    /// total nodes required for the VID computation as part of block header input response
    pub total_nodes: NonZeroUsize,

    /// locally spawned builder Commitements
    pub builder_commitments: HashSet<(VidCommitment, BuilderCommitment, TYPES::Time)>,

    /// timeout for maximising the txns in the block
    pub maximize_txn_capture_timeout: Duration,

    /// constant fee that the builder will offer per byte of data sequenced
    pub base_fee: u64,

    /// validated state that is required for a proposal to be considered valid. Needed for the
    /// purposes of building a valid block payload within the sequencer.
    pub validated_state: Arc<TYPES::ValidatedState>,

    /// instance state to enfoce max_block_size
    pub instance_state: Arc<TYPES::InstanceState>,

    /// txn garbage collection every duration time
    pub txn_garbage_collect_duration: Duration,

    /// time of next garbage collection for txns
    pub next_txn_garbage_collect_time: Instant,
}

/// Trait to hold the helper functions for the builder
#[async_trait]
pub trait BuilderProgress<TYPES: NodeType>
where
    TYPES::Transaction: BuilderTransaction,
{
    /// process the external transaction
    // fn process_external_transaction(&mut self, txns: Arc<Vec<TYPES::Transaction>>);

    /// process the hotshot transaction
    // fn process_hotshot_transaction(&mut self, tx: Arc<Vec<TYPES::Transaction>>);

    /// process the DA proposal
    async fn process_da_proposal(&mut self, da_msg: DaProposalMessage<TYPES>);

    /// process the quorum proposal
    async fn process_quorum_proposal(&mut self, qc_msg: QCMessage<TYPES>);

    /// process the decide event
    async fn process_decide_event(&mut self, decide_msg: DecideMessage<TYPES>) -> Option<Status>;

    /// spawn a clone of builder
    async fn spawn_clone(
        self,
        da_proposal: DAProposalInfo<TYPES>,
        quorum_proposal: Arc<Proposal<TYPES, QuorumProposal<TYPES>>>,
        leader: TYPES::SignatureKey,
        req_sender: BroadcastSender<MessageType<TYPES>>,
    );

    /// build a block
    async fn build_block(
        &mut self,
        matching_builder_commitment: VidCommitment,
        matching_view_number: TYPES::Time,
    ) -> Option<BuildBlockInfo<TYPES>>;

    /// Event Loop
    fn event_loop(self);

    /// process the block request
    async fn process_block_request(&mut self, req: RequestMessage);
}

#[async_trait]
impl<TYPES: NodeType> BuilderProgress<TYPES> for BuilderState<TYPES>
where
    TYPES::Transaction: BuilderTransaction,
{
    /// processing the DA proposal
    #[tracing::instrument(skip_all, name = "process da proposal",
                                    fields(builder_built_from_proposed_block = %self.built_from_proposed_block))]
    async fn process_da_proposal(&mut self, da_msg: DaProposalMessage<TYPES>) {
        tracing::debug!(
            "Builder Received DA message for view {:?}",
            da_msg.proposal.data.view_number
        );

        // we do not have the option to ignore DA proposals if we want to be able to handle failed view reorgs.

        // If the respective builder state exists to handle the request
        let proposal = da_msg.proposal.clone();
        let sender = &da_msg.sender;

        // get the view number and encoded txns from the da_proposal_data
        let view_number = proposal.data.view_number;
        let encoded_txns = &proposal.data.encoded_transactions;

        let metadata = &proposal.data.metadata;

        let num_nodes = da_msg.total_nodes;

        // form a block payload from the encoded transactions
        let block_payload =
            <TYPES::BlockPayload as BlockPayload<TYPES>>::from_bytes(encoded_txns, metadata);
        // get the builder commitment from the block payload
        let payload_builder_commitment = block_payload.builder_commitment(metadata);

        tracing::debug!(
            "Extracted builder commitment from the da proposal: {:?}",
            payload_builder_commitment
        );

        // we don't need to keep transactions from other namespaces
        let txn_commitments = block_payload
            .transactions(metadata)
            .filter(|txn| txn.namespace_id() != self.namespace_id)
            .map(|txn| txn.commit())
            .collect();

        // form the DA proposal info
        let da_proposal_info = DAProposalInfo {
            view_number,
<<<<<<< HEAD
            txn_commitments,
            num_nodes: total_nodes,
=======
            proposal,
            num_nodes,
>>>>>>> 5ad88e9b
        };

        if let std::collections::hash_map::Entry::Vacant(e) = self
            .da_proposal_payload_commit_to_da_proposal
            .entry((payload_builder_commitment.clone(), view_number))
        {
            // if we have matching da and quorum proposals, we can skip storing the one, and remove
            // the other from storage, and call build_block with both, to save a little space.
            if let Entry::Occupied(qc_proposal) = self
                .quorum_proposal_payload_commit_to_quorum_proposal
                .entry((payload_builder_commitment.clone(), view_number))
            {
                let qc_proposal = qc_proposal.remove();

                // if we have a matching quorum proposal
                //  if (this is the correct parent or
                //      (the correct parent is missing and this is the highest view))
                //    spawn a clone
                if qc_proposal.data.view_number == view_number {
                    tracing::info!(
                        "Spawning a clone from process DA proposal for view number: {:?}",
                        view_number
                    );
                    // remove this entry from qc_proposal_payload_commit_to_quorum_proposal
                    self.quorum_proposal_payload_commit_to_quorum_proposal
                        .remove(&(payload_builder_commitment.clone(), view_number));

                    let (req_sender, req_receiver) = broadcast(self.req_receiver.capacity());
                    self.clone_with_receiver(req_receiver)
                        .spawn_clone(da_proposal_info, qc_proposal, sender.clone(), req_sender)
                        .await;
                } else {
                    tracing::debug!("Not spawning a clone despite matching DA and QC payload commitments, as they corresponds to different view numbers");
                }
            } else {
                e.insert(da_proposal_info);
            }
        } else {
            tracing::debug!("Payload commitment already exists in the da_proposal_payload_commit_to_da_proposal hashmap, so ignoring it");
        }
    }

    /// processing the quorum proposal
    //#[tracing::instrument(skip_all, name = "Process Quorum Proposal")]
    #[tracing::instrument(skip_all, name = "process quorum proposal",
                                    fields(builder_built_from_proposed_block = %self.built_from_proposed_block))]
    async fn process_quorum_proposal(&mut self, qc_msg: QCMessage<TYPES>) {
        tracing::debug!(
            "Builder Received QC Message for view {:?}",
            qc_msg.proposal.data.view_number
        );

        // Two cases to handle:
        // Case 1: Bootstrapping phase
        // Case 2: No intended builder state exist
        // To handle both cases, we can have the highest view number builder state running
        // and only doing the insertion if and only if intended builder state for a particulat view is not present
        // check the presence of quorum_proposal.data.view_number-1 in the spawned_builder_states list
        if qc_msg.proposal.data.justify_qc.view_number != self.built_from_proposed_block.view_number
        {
            tracing::debug!(
                "View number {:?} from justify qc does not match for builder {:?}",
                qc_msg.proposal.data.justify_qc.view_number,
                self.built_from_proposed_block
            );
            if !self
                .global_state
                .read_arc()
                .await
                .should_view_handle_other_proposals(
                    &self.built_from_proposed_block.view_number,
                    &qc_msg.proposal.data.justify_qc.view_number,
                )
            {
                tracing::debug!(
                    "Builder {:?} is not currently bootstrapping.",
                    self.built_from_proposed_block
                );
                // if we have the matching da proposal, we now know we don't need to keep it.
                self.da_proposal_payload_commit_to_da_proposal.remove(&(
                    qc_msg
                        .proposal
                        .data
                        .block_header
                        .builder_commitment()
                        .clone(),
                    qc_msg.proposal.data.view_number,
                ));
                return;
            }
            tracing::debug!(
                "Builder {:?} handling proposal as bootstrap.",
                self.built_from_proposed_block
            );
        }
        let qc_proposal = &qc_msg.proposal;
        let sender = &qc_msg.sender;
        let view_number = qc_proposal.data.view_number;
        let payload_builder_commitment = qc_proposal.data.block_header.builder_commitment();

        tracing::debug!(
            "Extracted payload builder commitment from the quorum proposal: {:?}",
            payload_builder_commitment
        );

        // first check whether vid_commitment exists in the qc_payload_commit_to_qc hashmap, if yer, ignore it, otherwise validate it and later insert in
        if let std::collections::hash_map::Entry::Vacant(e) = self
            .quorum_proposal_payload_commit_to_quorum_proposal
            .entry((payload_builder_commitment.clone(), view_number))
        {
            // if we have matching da and quorum proposals, we can skip storing the one, and remove the other from storage, and call build_block with both, to save a little space.
            if let Entry::Occupied(da_proposal) = self
                .da_proposal_payload_commit_to_da_proposal
                .entry((payload_builder_commitment.clone(), view_number))
            {
                let da_proposal_info = da_proposal.remove();
                // remove the entry from the da_proposal_payload_commit_to_da_proposal hashmap
                self.da_proposal_payload_commit_to_da_proposal
                    .remove(&(payload_builder_commitment.clone(), view_number));

                // also make sure we clone for the same view number( check incase payload commitments are same)
                if da_proposal_info.view_number == view_number {
                    tracing::info!(
                        "Spawning a clone from process QC proposal for view number: {:?}",
                        view_number
                    );

                    let (req_sender, req_receiver) = broadcast(self.req_receiver.capacity());
                    self.clone_with_receiver(req_receiver)
                        .spawn_clone(
                            da_proposal_info,
                            qc_proposal.clone(),
                            sender.clone(),
                            req_sender,
                        )
                        .await;
                } else {
                    tracing::debug!("Not spawning a clone despite matching DA and QC payload commitments, as they corresponds to different view numbers");
                }
            } else {
                e.insert(qc_proposal.clone());
            }
        } else {
            tracing::debug!("Payload commitment already exists in the quorum_proposal_payload_commit_to_quorum_proposal hashmap, so ignoring it");
        }
    }

    /// processing the decide event
    #[tracing::instrument(skip_all, name = "process decide event",
                                   fields(builder_built_from_proposed_block = %self.built_from_proposed_block))]
    async fn process_decide_event(&mut self, decide_msg: DecideMessage<TYPES>) -> Option<Status> {
        // Exit out all the builder states if their built_from_proposed_block.view_number is less than the latest_decide_view_number
        // The only exception is that we want to keep the highest view number builder state active to ensure that
        // we have a builder state to handle the incoming DA and QC proposals
        let decide_view_number = decide_msg.latest_decide_view_number;
        if self.built_from_proposed_block.view_number < decide_view_number {
            tracing::info!(
                "Task view is less than the currently decided leaf view {:?}; attempting to exit builder state for view {:?}",
                decide_view_number.u64(), self.built_from_proposed_block.view_number.u64());
            let highest_view = self.global_state.write_arc().await.remove_handles(
                &self.built_from_proposed_block.vid_commitment,
                self.builder_commitments.clone(),
                decide_view_number,
            );

            if highest_view == self.built_from_proposed_block.view_number {
                tracing::info!(
                    "Task view {:?} is not exiting as it has the highest view",
                    self.built_from_proposed_block.view_number.u64()
                );
            } else {
                return Some(Status::ShouldExit);
            }
        }

        return Some(Status::ShouldContinue);
    }

    // spawn a clone of the builder state
    #[tracing::instrument(skip_all, name = "spawn_clone",
                                    fields(builder_built_from_proposed_block = %self.built_from_proposed_block))]
    async fn spawn_clone(
        mut self,
        da_proposal_info: DAProposalInfo<TYPES>,
        quorum_proposal: Arc<Proposal<TYPES, QuorumProposal<TYPES>>>,
        _leader: TYPES::SignatureKey,
        req_sender: BroadcastSender<MessageType<TYPES>>,
    ) {
        self.total_nodes =
            NonZeroUsize::new(da_proposal_info.num_nodes).unwrap_or(self.total_nodes);
        self.built_from_proposed_block.view_number = quorum_proposal.data.view_number;
        self.built_from_proposed_block.vid_commitment =
            quorum_proposal.data.block_header.payload_commitment();
        self.built_from_proposed_block.builder_commitment =
            quorum_proposal.data.block_header.builder_commitment();
        let leaf = Leaf::from_quorum_proposal(&quorum_proposal.data);

        self.built_from_proposed_block.leaf_commit = leaf.commit();

        let encoded_txns = &da_proposal_info.proposal.data.encoded_transactions;

        let metadata = &da_proposal_info.proposal.data.metadata;

        let block_payload =
            <TYPES::BlockPayload as BlockPayload<TYPES>>::from_bytes(encoded_txns, metadata);
        let txn_commitments = block_payload.transaction_commitments(metadata);
        self.included_txns.extend(txn_commitments.iter());
        self.tx_queue
            .retain(|tx| !self.included_txns.contains(&tx.commit));

        // register the spawned builder state to spawned_builder_states in the global state
        self.global_state.write_arc().await.register_builder_state(
            self.built_from_proposed_block.vid_commitment,
            self.built_from_proposed_block.view_number,
            req_sender,
        );

        self.event_loop();
    }

    // build a block
    #[tracing::instrument(skip_all, name = "build block",
                                    fields(builder_built_from_proposed_block = %self.built_from_proposed_block))]
    async fn build_block(
        &mut self,
        matching_vid: VidCommitment,
        requested_view_number: TYPES::Time,
    ) -> Option<BuildBlockInfo<TYPES>> {
        let timeout_after = Instant::now() + self.maximize_txn_capture_timeout;
        let sleep_interval = self.maximize_txn_capture_timeout / 10;
        while Instant::now() <= timeout_after {
            self.collect_txns(timeout_after).await;

            if !self.tx_queue.is_empty() // we have transactions
            || Instant::now() + sleep_interval > timeout_after
            // we don't have time for another iteration
            {
                break;
            }

            async_sleep(sleep_interval).await
        }
        if let Ok((payload, metadata)) =
            <TYPES::BlockPayload as BlockPayload<TYPES>>::from_transactions(
                self.tx_queue.iter().map(|tx| tx.tx.clone()),
                &self.validated_state,
                &self.instance_state,
            )
            .await
        {
            let builder_hash = payload.builder_commitment(&metadata);
            // count the number of txns
            let txn_count = payload.num_transactions(&metadata);

            // insert the recently built block into the builder commitments
            self.builder_commitments.insert((
                matching_vid,
                builder_hash.clone(),
                requested_view_number,
            ));

            let encoded_txns: Vec<u8> = payload.encode().to_vec();
            let block_size: u64 = encoded_txns.len() as u64;
            let offered_fee: u64 = self.base_fee * block_size;

            // get the total nodes from the builder state.
            // stored while processing the DA Proposal
            let vid_num_nodes = self.total_nodes.get();

            let (trigger_send, trigger_recv) = oneshot();

            // spawn a task to calculate the VID commitment, and pass the handle to the global state
            // later global state can await on it before replying to the proposer
            let (unbounded_sender, unbounded_receiver) = unbounded();
            #[allow(unused_must_use)]
            async_spawn(async move {
                if let Ok(TriggerStatus::Start) = trigger_recv.recv().await {
                    let join_handle = spawn_blocking(move || {
                        precompute_vid_commitment(&encoded_txns, vid_num_nodes)
                    });
                    #[cfg(async_executor_impl = "tokio")]
                    let (vidc, pre_compute_data) = join_handle.await.unwrap();
                    #[cfg(async_executor_impl = "async-std")]
                    let (vidc, pre_compute_data) = join_handle.await;
                    unbounded_sender.send((vidc, pre_compute_data)).await;
                }
            });

            tracing::info!(
                "Builder view num {:?}, building block with {:?} txns, with builder hash {:?}",
                self.built_from_proposed_block.view_number,
                txn_count,
                builder_hash
            );

            Some(BuildBlockInfo {
                builder_hash,
                block_size,
                offered_fee,
                block_payload: payload,
                metadata,
                vid_trigger: trigger_send,
                vid_receiver: unbounded_receiver,
            })
        } else {
            tracing::warn!("build block, returning None");
            None
        }
    }

    async fn process_block_request(&mut self, req: RequestMessage) {
        let requested_vid_commitment = req.requested_vid_commitment;
        let requested_view_number =
            <<TYPES as NodeType>::Time as ConsensusTime>::new(req.requested_view_number);
        // If a spawned clone is active then it will handle the request, otherwise the highest view num builder will handle
        if (requested_vid_commitment == self.built_from_proposed_block.vid_commitment
            && requested_view_number == self.built_from_proposed_block.view_number)
            || (self.built_from_proposed_block.view_number.u64()
                == self
                    .global_state
                    .read_arc()
                    .await
                    .highest_view_num_builder_id
                    .1
                    .u64())
        {
            tracing::info!(
                "Request handled by builder with view {:?} for (parent {:?}, view_num: {:?})",
                self.built_from_proposed_block.view_number,
                requested_vid_commitment,
                requested_view_number
            );
            let response = self
                .build_block(requested_vid_commitment, requested_view_number)
                .await;

            match response {
                Some(response) => {
                    // form the response message
                    let response_msg = ResponseMessage {
                        builder_hash: response.builder_hash.clone(),
                        block_size: response.block_size,
                        offered_fee: response.offered_fee,
                    };

                    let builder_hash = response.builder_hash.clone();
                    self.global_state.write_arc().await.update_global_state(
                        response,
                        requested_vid_commitment,
                        requested_view_number,
                        response_msg.clone(),
                    );

                    // ... and finally, send the response
                    match req.response_channel.send(response_msg).await {
                        Ok(_sent) => {
                            tracing::info!(
                                "Builder {:?} Sent response to the request{:?} with builder hash {:?}",
                                self.built_from_proposed_block.view_number,
                                req,
                                builder_hash
                            );
                        }
                        Err(e) => {
                            tracing::warn!(
                                "Builder {:?} failed to send response to the request{:?} with builder hash {:?}, ERRROR {:?}",
                                self.built_from_proposed_block.view_number,
                                req,
                                builder_hash,
                                e
                            );
                        }
                    }
                }
                None => {
                    tracing::warn!("No response to send");
                }
            }
        } else {
            tracing::debug!(
                "Builder {:?} Requested Builder commitment does not match the built_from_view, so ignoring it",
                 self.built_from_proposed_block.view_number);
        }
    }
    #[tracing::instrument(skip_all, name = "event loop",
                                    fields(builder_built_from_proposed_block = %self.built_from_proposed_block))]
    fn event_loop(mut self) {
        let _builder_handle = async_spawn(async move {
            loop {
                tracing::debug!(
                    "Builder{:?} event loop",
                    self.built_from_proposed_block.view_number
                );
                futures::select! {
                    req = self.req_receiver.next() => {
                        tracing::debug!("Received request msg in builder {:?}: {:?}", self.built_from_proposed_block.view_number, req);
                        match req {
                            Some(req) => {
                                if let MessageType::RequestMessage(req) = req {
                                    tracing::debug!(
                                        "Received request msg in builder {:?}: {:?}",
                                        self.built_from_proposed_block.view_number,
                                        req
                                    );
                                    self.process_block_request(req).await;
                                } else {
                                    tracing::warn!("Unexpected message on requests channel: {:?}", req);
                                }
                            }
                            None => {
                                tracing::info!("No more request messages to consume");
                            }
                        }
                    },
                    da = self.da_proposal_receiver.next() => {
                        match da {
                            Some(da) => {
                                if let MessageType::DaProposalMessage(rda_msg) = da {
                                    tracing::debug!("Received da proposal msg in builder {:?}:\n {:?}", self.built_from_proposed_block, rda_msg.proposal.data.view_number);
                                    self.process_da_proposal(rda_msg).await;
                                }
                            }
                            None => {
                                tracing::info!("No more da proposal messages to consume");
                            }
                        }
                    },
                    qc = self.qc_receiver.next() => {
                        match qc {
                            Some(qc) => {
                                if let MessageType::QCMessage(rqc_msg) = qc {
                                    tracing::debug!("Received qc msg in builder {:?}:\n {:?} for view ", self.built_from_proposed_block, rqc_msg.proposal.data.view_number);
                                    self.process_quorum_proposal(rqc_msg).await;
                                }
                            }
                            None => {
                                tracing::info!("No more qc messages to consume");
                            }
                        }
                    },
                    decide = self.decide_receiver.next() => {
                        match decide {
                            Some(decide) => {
                                if let MessageType::DecideMessage(rdecide_msg) = decide {
                                    tracing::debug!("Received decide msg in builder {:?}:\n {:?} for view ", self.built_from_proposed_block, rdecide_msg.latest_decide_view_number);
                                    let decide_status = self.process_decide_event(rdecide_msg).await;
                                    match decide_status{
                                        Some(Status::ShouldExit) => {
                                            tracing::info!("Exiting the builder {:?}", self.built_from_proposed_block);
                                            return;
                                        }
                                        Some(Status::ShouldContinue) => {
                                            tracing::debug!("continue the builder {:?}", self.built_from_proposed_block);
                                            continue;
                                        }
                                        None => {
                                            tracing::debug!("None type: continue the builder {:?}", self.built_from_proposed_block);
                                            continue;
                                        }
                                    }
                                }
                            }
                            None => {
                                tracing::info!("No more decide messages to consume");
                            }
                        }
                    },
                };
            }
        });
    }
}
/// Unifies the possible messages that can be received by the builder
#[derive(Debug, Clone)]
pub enum MessageType<TYPES: NodeType>
where
    TYPES::Transaction: BuilderTransaction,
{
    TransactionMessage(TransactionMessage<TYPES>),
    DecideMessage(DecideMessage<TYPES>),
    DaProposalMessage(DaProposalMessage<TYPES>),
    QCMessage(QCMessage<TYPES>),
    RequestMessage(RequestMessage),
}

#[allow(clippy::too_many_arguments)]
impl<TYPES: NodeType> BuilderState<TYPES>
where
    TYPES::Transaction: BuilderTransaction,
{
    pub fn new(
        built_from_proposed_block: BuiltFromProposedBlock<TYPES>,
        decide_receiver: BroadcastReceiver<MessageType<TYPES>>,
        da_proposal_receiver: BroadcastReceiver<MessageType<TYPES>>,
        qc_receiver: BroadcastReceiver<MessageType<TYPES>>,
        req_receiver: BroadcastReceiver<MessageType<TYPES>>,
        tx_receiver: BroadcastReceiver<Arc<ReceivedTransaction<TYPES>>>,
        tx_queue: Vec<Arc<ReceivedTransaction<TYPES>>>,
        global_state: Arc<RwLock<GlobalState<TYPES>>>,
        namespace_id: <TYPES::Transaction as BuilderTransaction>::NamespaceId,
        num_nodes: NonZeroUsize,
        maximize_txn_capture_timeout: Duration,
        base_fee: u64,
        instance_state: Arc<TYPES::InstanceState>,
        txn_garbage_collect_duration: Duration,
        validated_state: Arc<TYPES::ValidatedState>,
    ) -> Self {
        BuilderState {
            namespace_id,
            included_txns: HashSet::new(),
            included_txns_old: HashSet::new(),
            included_txns_expiring: HashSet::new(),
            built_from_proposed_block,
            decide_receiver,
            da_proposal_receiver,
            qc_receiver,
            req_receiver,
            da_proposal_payload_commit_to_da_proposal: HashMap::new(),
            quorum_proposal_payload_commit_to_quorum_proposal: HashMap::new(),
            tx_receiver,
            tx_queue,
            global_state,
            builder_commitments: HashSet::new(),
            total_nodes: num_nodes,
            maximize_txn_capture_timeout,
            base_fee,
            instance_state,
            txn_garbage_collect_duration,
            next_txn_garbage_collect_time: Instant::now() + txn_garbage_collect_duration,
            validated_state,
        }
    }
    pub fn clone_with_receiver(&self, req_receiver: BroadcastReceiver<MessageType<TYPES>>) -> Self {
        // Handle the garbage collection of txns
        let (
            included_txns,
            included_txns_old,
            included_txns_expiring,
            next_txn_garbage_collect_time,
        ) = if Instant::now() >= self.next_txn_garbage_collect_time {
            (
                HashSet::new(),
                self.included_txns.clone(),
                self.included_txns_old.clone(),
                Instant::now() + self.txn_garbage_collect_duration,
            )
        } else {
            (
                self.included_txns.clone(),
                self.included_txns_old.clone(),
                self.included_txns_expiring.clone(),
                self.next_txn_garbage_collect_time,
            )
        };

        BuilderState {
            namespace_id: self.namespace_id,
            included_txns,
            included_txns_old,
            included_txns_expiring,
            built_from_proposed_block: self.built_from_proposed_block.clone(),
            decide_receiver: self.decide_receiver.clone(),
            da_proposal_receiver: self.da_proposal_receiver.clone(),
            qc_receiver: self.qc_receiver.clone(),
            req_receiver,
            da_proposal_payload_commit_to_da_proposal: HashMap::new(),
            quorum_proposal_payload_commit_to_quorum_proposal: HashMap::new(),
            tx_receiver: self.tx_receiver.clone(),
            tx_queue: self.tx_queue.clone(),
            global_state: self.global_state.clone(),
            builder_commitments: self.builder_commitments.clone(),
            total_nodes: self.total_nodes,
            maximize_txn_capture_timeout: self.maximize_txn_capture_timeout,
            base_fee: self.base_fee,
            instance_state: self.instance_state.clone(),
            txn_garbage_collect_duration: self.txn_garbage_collect_duration,
            next_txn_garbage_collect_time,
            validated_state: self.validated_state.clone(),
        }
    }

    // collect outstanding transactions
    async fn collect_txns(&mut self, timeout_after: Instant) {
        while Instant::now() <= timeout_after {
            match self.tx_receiver.try_recv() {
                Ok(tx) => {
                    if self.included_txns.contains(&tx.commit)
                        || self.included_txns_old.contains(&tx.commit)
                        || self.included_txns_expiring.contains(&tx.commit)
                    {
                        continue;
                    }
                    self.tx_queue.push(tx);
                }
                Err(async_broadcast::TryRecvError::Empty)
                | Err(async_broadcast::TryRecvError::Closed) => {
                    break;
                }
                Err(async_broadcast::TryRecvError::Overflowed(lost)) => {
                    tracing::warn!("Missed {lost} transactions due to backlog");
                    continue;
                }
            }
        }
    }
}<|MERGE_RESOLUTION|>--- conflicted
+++ resolved
@@ -1,5 +1,5 @@
 use hotshot_types::{
-    data::{DaProposal, Leaf, QuorumProposal},
+    data::{Leaf, QuorumProposal},
     message::Proposal,
     traits::block_contents::{BlockHeader, BlockPayload},
     traits::{
@@ -59,12 +59,15 @@
     pub block_size: Option<u64>,
 }
 /// DA Proposal Message to be put on the da proposal channel
-#[derive(Clone, Debug, PartialEq)]
+#[derive(Debug, Clone)]
 pub struct DaProposalMessage<TYPES: NodeType> {
-    pub proposal: Arc<Proposal<TYPES, DaProposal<TYPES>>>,
-    pub sender: TYPES::SignatureKey,
-    pub total_nodes: usize,
-}
+    pub view_number: TYPES::Time,
+    pub txn_commitments: Vec<Commitment<TYPES::Transaction>>,
+    pub num_nodes: usize,
+    pub sender: <TYPES as NodeType>::SignatureKey,
+    pub builder_commitment: BuilderCommitment,
+}
+
 /// QC Message to be put on the quorum proposal channel
 #[derive(Clone, Debug, PartialEq)]
 pub struct QCMessage<TYPES: NodeType> {
@@ -124,13 +127,6 @@
     }
 }
 
-#[derive(Debug, Clone)]
-pub struct DAProposalInfo<TYPES: NodeType> {
-    pub view_number: TYPES::Time,
-    pub proposal: Arc<Proposal<TYPES, DaProposal<TYPES>>>,
-    pub num_nodes: usize,
-}
-
 #[derive(Debug)]
 pub struct BuilderState<TYPES: NodeType>
 where
@@ -151,7 +147,7 @@
     /// da_proposal_payload_commit to (da_proposal, node_count)
     #[allow(clippy::type_complexity)]
     pub da_proposal_payload_commit_to_da_proposal:
-        HashMap<(BuilderCommitment, TYPES::Time), DAProposalInfo<TYPES>>,
+        HashMap<(BuilderCommitment, TYPES::Time), Arc<DaProposalMessage<TYPES>>>,
 
     /// quorum_proposal_payload_commit to quorum_proposal
     #[allow(clippy::type_complexity)]
@@ -222,8 +218,7 @@
     // fn process_hotshot_transaction(&mut self, tx: Arc<Vec<TYPES::Transaction>>);
 
     /// process the DA proposal
-    async fn process_da_proposal(&mut self, da_msg: DaProposalMessage<TYPES>);
-
+    async fn process_da_proposal(&mut self, da_msg: Arc<DaProposalMessage<TYPES>>);
     /// process the quorum proposal
     async fn process_quorum_proposal(&mut self, qc_msg: QCMessage<TYPES>);
 
@@ -233,9 +228,8 @@
     /// spawn a clone of builder
     async fn spawn_clone(
         self,
-        da_proposal: DAProposalInfo<TYPES>,
+        da_proposal: Arc<DaProposalMessage<TYPES>>,
         quorum_proposal: Arc<Proposal<TYPES, QuorumProposal<TYPES>>>,
-        leader: TYPES::SignatureKey,
         req_sender: BroadcastSender<MessageType<TYPES>>,
     );
 
@@ -261,65 +255,29 @@
     /// processing the DA proposal
     #[tracing::instrument(skip_all, name = "process da proposal",
                                     fields(builder_built_from_proposed_block = %self.built_from_proposed_block))]
-    async fn process_da_proposal(&mut self, da_msg: DaProposalMessage<TYPES>) {
+    async fn process_da_proposal(&mut self, da_msg: Arc<DaProposalMessage<TYPES>>) {
         tracing::debug!(
             "Builder Received DA message for view {:?}",
-            da_msg.proposal.data.view_number
+            da_msg.view_number
         );
 
         // we do not have the option to ignore DA proposals if we want to be able to handle failed view reorgs.
 
         // If the respective builder state exists to handle the request
-        let proposal = da_msg.proposal.clone();
-        let sender = &da_msg.sender;
-
-        // get the view number and encoded txns from the da_proposal_data
-        let view_number = proposal.data.view_number;
-        let encoded_txns = &proposal.data.encoded_transactions;
-
-        let metadata = &proposal.data.metadata;
-
-        let num_nodes = da_msg.total_nodes;
-
-        // form a block payload from the encoded transactions
-        let block_payload =
-            <TYPES::BlockPayload as BlockPayload<TYPES>>::from_bytes(encoded_txns, metadata);
-        // get the builder commitment from the block payload
-        let payload_builder_commitment = block_payload.builder_commitment(metadata);
-
         tracing::debug!(
             "Extracted builder commitment from the da proposal: {:?}",
-            payload_builder_commitment
+            da_msg.builder_commitment
         );
-
-        // we don't need to keep transactions from other namespaces
-        let txn_commitments = block_payload
-            .transactions(metadata)
-            .filter(|txn| txn.namespace_id() != self.namespace_id)
-            .map(|txn| txn.commit())
-            .collect();
-
-        // form the DA proposal info
-        let da_proposal_info = DAProposalInfo {
-            view_number,
-<<<<<<< HEAD
-            txn_commitments,
-            num_nodes: total_nodes,
-=======
-            proposal,
-            num_nodes,
->>>>>>> 5ad88e9b
-        };
 
         if let std::collections::hash_map::Entry::Vacant(e) = self
             .da_proposal_payload_commit_to_da_proposal
-            .entry((payload_builder_commitment.clone(), view_number))
+            .entry((da_msg.builder_commitment.clone(), da_msg.view_number))
         {
             // if we have matching da and quorum proposals, we can skip storing the one, and remove
             // the other from storage, and call build_block with both, to save a little space.
             if let Entry::Occupied(qc_proposal) = self
                 .quorum_proposal_payload_commit_to_quorum_proposal
-                .entry((payload_builder_commitment.clone(), view_number))
+                .entry((da_msg.builder_commitment.clone(), da_msg.view_number))
             {
                 let qc_proposal = qc_proposal.remove();
 
@@ -327,24 +285,24 @@
                 //  if (this is the correct parent or
                 //      (the correct parent is missing and this is the highest view))
                 //    spawn a clone
-                if qc_proposal.data.view_number == view_number {
+                if qc_proposal.data.view_number == da_msg.view_number {
                     tracing::info!(
                         "Spawning a clone from process DA proposal for view number: {:?}",
-                        view_number
+                        da_msg.view_number
                     );
                     // remove this entry from qc_proposal_payload_commit_to_quorum_proposal
                     self.quorum_proposal_payload_commit_to_quorum_proposal
-                        .remove(&(payload_builder_commitment.clone(), view_number));
+                        .remove(&(da_msg.builder_commitment.clone(), da_msg.view_number));
 
                     let (req_sender, req_receiver) = broadcast(self.req_receiver.capacity());
                     self.clone_with_receiver(req_receiver)
-                        .spawn_clone(da_proposal_info, qc_proposal, sender.clone(), req_sender)
+                        .spawn_clone(da_msg, qc_proposal, req_sender)
                         .await;
                 } else {
                     tracing::debug!("Not spawning a clone despite matching DA and QC payload commitments, as they corresponds to different view numbers");
                 }
             } else {
-                e.insert(da_proposal_info);
+                e.insert(da_msg);
             }
         } else {
             tracing::debug!("Payload commitment already exists in the da_proposal_payload_commit_to_da_proposal hashmap, so ignoring it");
@@ -405,7 +363,6 @@
             );
         }
         let qc_proposal = &qc_msg.proposal;
-        let sender = &qc_msg.sender;
         let view_number = qc_proposal.data.view_number;
         let payload_builder_commitment = qc_proposal.data.block_header.builder_commitment();
 
@@ -438,12 +395,7 @@
 
                     let (req_sender, req_receiver) = broadcast(self.req_receiver.capacity());
                     self.clone_with_receiver(req_receiver)
-                        .spawn_clone(
-                            da_proposal_info,
-                            qc_proposal.clone(),
-                            sender.clone(),
-                            req_sender,
-                        )
+                        .spawn_clone(da_proposal_info, qc_proposal.clone(), req_sender)
                         .await;
                 } else {
                     tracing::debug!("Not spawning a clone despite matching DA and QC payload commitments, as they corresponds to different view numbers");
@@ -492,9 +444,8 @@
                                     fields(builder_built_from_proposed_block = %self.built_from_proposed_block))]
     async fn spawn_clone(
         mut self,
-        da_proposal_info: DAProposalInfo<TYPES>,
+        da_proposal_info: Arc<DaProposalMessage<TYPES>>,
         quorum_proposal: Arc<Proposal<TYPES, QuorumProposal<TYPES>>>,
-        _leader: TYPES::SignatureKey,
         req_sender: BroadcastSender<MessageType<TYPES>>,
     ) {
         self.total_nodes =
@@ -508,14 +459,8 @@
 
         self.built_from_proposed_block.leaf_commit = leaf.commit();
 
-        let encoded_txns = &da_proposal_info.proposal.data.encoded_transactions;
-
-        let metadata = &da_proposal_info.proposal.data.metadata;
-
-        let block_payload =
-            <TYPES::BlockPayload as BlockPayload<TYPES>>::from_bytes(encoded_txns, metadata);
-        let txn_commitments = block_payload.transaction_commitments(metadata);
-        self.included_txns.extend(txn_commitments.iter());
+        self.included_txns
+            .extend(da_proposal_info.txn_commitments.iter());
         self.tx_queue
             .retain(|tx| !self.included_txns.contains(&tx.commit));
 
@@ -727,7 +672,7 @@
                         match da {
                             Some(da) => {
                                 if let MessageType::DaProposalMessage(rda_msg) = da {
-                                    tracing::debug!("Received da proposal msg in builder {:?}:\n {:?}", self.built_from_proposed_block, rda_msg.proposal.data.view_number);
+                                    tracing::debug!("Received da proposal msg in builder {:?}:\n {:?}", self.built_from_proposed_block, rda_msg.view_number);
                                     self.process_da_proposal(rda_msg).await;
                                 }
                             }
@@ -789,7 +734,7 @@
 {
     TransactionMessage(TransactionMessage<TYPES>),
     DecideMessage(DecideMessage<TYPES>),
-    DaProposalMessage(DaProposalMessage<TYPES>),
+    DaProposalMessage(Arc<DaProposalMessage<TYPES>>),
     QCMessage(QCMessage<TYPES>),
     RequestMessage(RequestMessage),
 }
