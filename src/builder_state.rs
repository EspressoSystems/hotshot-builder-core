use hotshot_types::{
    data::{DAProposal, Leaf, QuorumProposal},
    event::{LeafChain, LeafInfo},
    message::Proposal,
    traits::block_contents::{BlockHeader, BlockPayload},
    traits::{
        block_contents::precompute_vid_commitment,
        node_implementation::{ConsensusTime, NodeType},
    },
    utils::BuilderCommitment,
    vid::{VidCommitment, VidPrecomputeData},
    vote::Certificate,
};

use committable::{Commitment, Committable};

use crate::service::GlobalState;
use crate::WaitAndKeep;
use async_broadcast::Receiver as BroadcastReceiver;
use async_compatibility_layer::channel::{unbounded, UnboundedSender};
use async_compatibility_layer::{art::async_spawn, channel::UnboundedReceiver};
use async_lock::RwLock;
use async_trait::async_trait;
use core::panic;
use futures::StreamExt;
use std::collections::{hash_map::Entry, BTreeSet};
use std::collections::{BTreeMap, HashMap, HashSet};
use std::fmt::Debug;
use std::sync::Arc;
use std::time::SystemTime;
use std::{cmp::PartialEq, num::NonZeroUsize};

pub type TxTimeStamp = u128;

/// Enum to hold the different sources of the transaction
#[derive(Clone, Debug, PartialEq)]
pub enum TransactionSource {
    External, // txn from the external source i.e private mempool
    HotShot,  // txn from the HotShot network i.e public mempool
}

/// Transaction Message to be put on the tx channel
#[derive(Clone, Debug, PartialEq)]
pub struct TransactionMessage<TYPES: NodeType> {
    pub tx: TYPES::Transaction,
    pub tx_type: TransactionSource,
}
/// Decide Message to be put on the decide channel
#[derive(Clone, Debug)]
pub struct DecideMessage<TYPES: NodeType> {
    pub leaf_chain: Arc<LeafChain<TYPES>>,
    pub block_size: Option<u64>,
}
/// DA Proposal Message to be put on the da proposal channel
#[derive(Clone, Debug, PartialEq)]
pub struct DAProposalMessage<TYPES: NodeType> {
    pub proposal: Proposal<TYPES, DAProposal<TYPES>>,
    pub sender: TYPES::SignatureKey,
    pub total_nodes: usize,
}
/// QC Message to be put on the quorum proposal channel
#[derive(Clone, Debug, PartialEq)]
pub struct QCMessage<TYPES: NodeType> {
    pub proposal: Proposal<TYPES, QuorumProposal<TYPES>>,
    pub sender: TYPES::SignatureKey,
}
/// Request Message to be put on the request channel
#[derive(Clone, Debug, PartialEq)]
pub struct RequestMessage {
<<<<<<< HEAD
    pub requested_vid_commitment: VidCommitment,
    pub bootstrap_build_block: bool,
=======
    pub requested_builder_commitment: BuilderCommitment,
>>>>>>> f1a48835
}
/// Response Message to be put on the response channel
#[derive(Debug)]
pub struct BuildBlockInfo<TYPES: NodeType> {
    pub builder_hash: BuilderCommitment,
    pub block_size: u64,
    pub offered_fee: u64,
    pub block_payload: TYPES::BlockPayload,
    pub metadata: <<TYPES as NodeType>::BlockPayload as BlockPayload>::Metadata,
    pub vid_receiver: UnboundedReceiver<(VidCommitment, VidPrecomputeData)>,
}

/// Response Message to be put on the response channel
#[derive(Debug, Clone)]
pub struct ResponseMessage {
    pub builder_hash: BuilderCommitment,
    pub block_size: u64,
    pub offered_fee: u64,
}
/// Enum to hold the status out of the decide event
pub enum Status {
    ShouldExit,
    ShouldContinue,
}

/// Builder State to hold the state of the builder
#[derive(Debug, Clone)]
pub struct BuiltFromProposedBlock<TYPES: NodeType> {
    pub view_number: TYPES::Time,
    pub vid_commitment: VidCommitment,
    pub leaf_commit: Commitment<Leaf<TYPES>>,
    pub builder_commitment: BuilderCommitment,
}
// implement display for the derived info
impl<TYPES: NodeType> std::fmt::Display for BuiltFromProposedBlock<TYPES> {
    fn fmt(&self, f: &mut std::fmt::Formatter<'_>) -> std::fmt::Result {
        write!(
            f,
            "View Number: {:?}, VID Commitment: {:?}, Leaf Commitment: {:?}, Builder Commitment: {:?}",
            self.view_number, self.vid_commitment, self.leaf_commit, self.builder_commitment
        )
    }
}

#[derive(Debug, Clone)]
pub struct BuilderState<TYPES: NodeType> {
    // timestamp to tx hash, used for ordering for the transactions
    pub timestamp_to_tx: BTreeMap<TxTimeStamp, Commitment<TYPES::Transaction>>,

    // transaction hash to available transaction data
    pub tx_hash_to_available_txns: HashMap<
        Commitment<TYPES::Transaction>,
        (TxTimeStamp, TYPES::Transaction, TransactionSource),
    >,

    /// Included txs set while building blocks
    pub included_txns: HashSet<Commitment<TYPES::Transaction>>,

    /// block hash to the block payload
    pub block_hash_to_block: HashMap<BuilderCommitment, TYPES::BlockPayload>,

    /// da_proposal_payload_commit to da_proposal
    pub da_proposal_payload_commit_to_da_proposal: HashMap<BuilderCommitment, DAProposal<TYPES>>,

    /// quorum_proposal_payload_commit to quorum_proposal
    pub quorum_proposal_payload_commit_to_quorum_proposal:
        HashMap<BuilderCommitment, QuorumProposal<TYPES>>,

    /// the spawned from info for a builder state
    pub built_from_proposed_block: BuiltFromProposedBlock<TYPES>,

    // Channel Receivers for the HotShot events, Tx_receiver could also receive the external transactions
    /// transaction receiver
    pub tx_receiver: BroadcastReceiver<MessageType<TYPES>>,

    /// decide receiver
    pub decide_receiver: BroadcastReceiver<MessageType<TYPES>>,

    /// da proposal receiver
    pub da_proposal_receiver: BroadcastReceiver<MessageType<TYPES>>,

    /// quorum proposal receiver
    pub qc_receiver: BroadcastReceiver<MessageType<TYPES>>,

    // channel receiver for the block requests
    pub req_receiver: BroadcastReceiver<MessageType<TYPES>>,

    // global state handle, defined in the service.rs
    pub global_state: Arc<RwLock<GlobalState<TYPES>>>,

    // response sender
    pub response_sender: UnboundedSender<ResponseMessage>,

    // total nodes required for the VID computation
    // Since a builder state exists for potential block building, therefore it gets
    // populated based on num nodes received in DA Proposal message
    pub total_nodes: NonZeroUsize,

    // builder Commitements
    pub builder_commitments: Vec<BuilderCommitment>,

    // bootstrapped view number
    pub bootstrap_view_number: TYPES::Time,

    // list of views for which we have builder spawned clones
    pub spawned_clones_views_list: Arc<RwLock<BTreeSet<TYPES::Time>>>,
}

/// Trait to hold the helper functions for the builder
#[async_trait]
pub trait BuilderProgress<TYPES: NodeType> {
    /// process the external transaction
    fn process_external_transaction(&mut self, tx: TYPES::Transaction);

    /// process the hotshot transaction
    fn process_hotshot_transaction(&mut self, tx: TYPES::Transaction);

    /// process the DA proposal
    async fn process_da_proposal(&mut self, da_msg: DAProposalMessage<TYPES>);

    /// process the quorum proposal
    async fn process_quorum_proposal(&mut self, qc_msg: QCMessage<TYPES>);

    /// process the decide event
    async fn process_decide_event(&mut self, decide_msg: DecideMessage<TYPES>) -> Option<Status>;

    /// spawn a clone of builder
    async fn spawn_clone(
        self,
        da_proposal: DAProposal<TYPES>,
        quorum_proposal: QuorumProposal<TYPES>,
        leader: TYPES::SignatureKey,
    );

    /// build a block
    async fn build_block(
        &mut self,
        matching_builder_commitment: BuilderCommitment,
    ) -> Option<BuildBlockInfo<TYPES>>;

    /// Event Loop
    fn event_loop(self);

    /// process the block request
    async fn process_block_request(&mut self, req: RequestMessage);
}

#[async_trait]
//#[tracing::instrument(skip_all)]
impl<TYPES: NodeType> BuilderProgress<TYPES> for BuilderState<TYPES> {
    /// processing the external i.e private mempool transaction
    fn process_external_transaction(&mut self, tx: TYPES::Transaction) {
        // PRIVATE MEMPOOL TRANSACTION PROCESSING
        tracing::info!("Processing external transaction");
        let tx_hash = tx.commit();
        // If it already exists, then discard it. Decide the existence based on the tx_hash_tx and check in both the local pool and already included txns
        if self.tx_hash_to_available_txns.contains_key(&tx_hash)
            || self.included_txns.contains(&tx_hash)
        {
            tracing::debug!("Transaction already exists in the builderinfo.txid_to_tx hashmap, So we can ignore it");
        } else {
            // get the current timestamp in nanoseconds; it used for ordering the transactions
            let tx_timestamp = SystemTime::now()
                .duration_since(SystemTime::UNIX_EPOCH)
                .unwrap()
                .as_nanos();

            // insert into both timestamp_tx and tx_hash_tx maps
            self.timestamp_to_tx.insert(tx_timestamp, tx_hash);
            self.tx_hash_to_available_txns
                .insert(tx_hash, (tx_timestamp, tx, TransactionSource::External));
        }
    }

    /// processing the hotshot i.e public mempool transaction
    #[tracing::instrument(skip_all, name = "process hotshot transaction", 
                                    fields(builder_built_from_proposed_block = %self.built_from_proposed_block))]
    fn process_hotshot_transaction(&mut self, tx: TYPES::Transaction) {
        tracing::info!("Processing hotshot transaction");
        let tx_hash = tx.commit();
        // HOTSHOT MEMPOOL TRANSACTION PROCESSING
        // If it already exists, then discard it. Decide the existence based on the tx_hash_tx and check in both the local pool and already included txns
        if self.tx_hash_to_available_txns.contains_key(&tx_hash)
            || self.included_txns.contains(&tx_hash)
        {
            tracing::debug!("Transaction already exists in the builderinfo.txid_to_tx hashmap, So we can ignore it");
            return;
        } else {
            // get the current timestamp in nanoseconds
            let tx_timestamp = SystemTime::now()
                .duration_since(SystemTime::UNIX_EPOCH)
                .unwrap()
                .as_nanos();

            // insert into both timestamp_tx and tx_hash_tx maps
            self.timestamp_to_tx.insert(tx_timestamp, tx_hash);
            self.tx_hash_to_available_txns
                .insert(tx_hash, (tx_timestamp, tx, TransactionSource::HotShot));
        }
    }

    /// processing the DA proposal
    #[tracing::instrument(skip_all, name = "process da proposal",
                                    fields(builder_built_from_proposed_block = %self.built_from_proposed_block))]
    async fn process_da_proposal(&mut self, da_msg: DAProposalMessage<TYPES>) {
        tracing::debug!(
            "Builder Received DA message for view {:?}",
            da_msg.proposal.data.view_number
        );

        // Two cases to handle:
        // Case 1: Bootstrapping phase
        // Case 2: No intended builder state exist
        // To handle both cases, we can have the bootstrap builder running,
        // and only doing the insertion if and only if intended builder state for a particulat view is not present
        // check the presence of da_msg.proposal.data.view_number-1 in the spawned_clones_views_list
        if self.built_from_proposed_block.view_number.get_u64()
            == self.bootstrap_view_number.get_u64()
            && (da_msg.proposal.data.view_number.get_u64() == 0
                || !self
                    .spawned_clones_views_list
                    .read()
                    .await
                    .contains(&(da_msg.proposal.data.view_number - 1)))
        {
            tracing::info!("DA Proposal handled by bootstrapped builder state");
        }
        // Do the validation check
        else if da_msg.proposal.data.view_number.get_u64()
            != self.built_from_proposed_block.view_number.get_u64() + 1
        {
            tracing::info!("View number is not equal to built_from_view + 1, so returning");
            return;
        }

        let da_proposal_data = da_msg.proposal.data.clone();
        let sender = da_msg.sender;

        // get the view number and encoded txns from the da_proposal_data
        let view_number = da_proposal_data.view_number;
        let encoded_txns = da_proposal_data.encoded_transactions;

        let metadata: <<TYPES as NodeType>::BlockPayload as BlockPayload>::Metadata =
            da_proposal_data.metadata;

        // generate the vid commitment; num nodes are received through hotshot api in service.rs and passed along with message onto channel
        let total_nodes = da_msg.total_nodes;
<<<<<<< HEAD
=======

        tracing::debug!(
            "Encoded txns in da proposal: {:?} and total nodes: {:?}",
            encoded_txns,
            total_nodes
        );
>>>>>>> f1a48835

        // set the total nodes required for the VID computation // later required in the build_block
        self.total_nodes = NonZeroUsize::new(total_nodes).unwrap();

        // form a block payload from the encoded transactions
        let block_payload = <TYPES::BlockPayload as BlockPayload>::from_bytes(
            encoded_txns.clone().into_iter(),
            &metadata,
        );
        // get the builder commitment from the block payload
        let payload_builder_commitment = block_payload.builder_commitment(&metadata);

        tracing::debug!(
            "Extracted builder commitment from the da proposal: {:?}",
            payload_builder_commitment
        );

        if let std::collections::hash_map::Entry::Vacant(e) = self
            .da_proposal_payload_commit_to_da_proposal
            .entry(payload_builder_commitment.clone())
        {
            let da_proposal_data = DAProposal {
                encoded_transactions: encoded_txns.clone(),
                metadata: metadata.clone(),
                view_number,
            };

            // if we have matching da and quorum proposals, we can skip storing the one, and remove the other from storage, and call build_block with both, to save a little space.
            if let Entry::Occupied(qc_proposal_data) = self
                .quorum_proposal_payload_commit_to_quorum_proposal
                .entry(payload_builder_commitment.clone())
            {
                let qc_proposal_data = qc_proposal_data.remove();

                // make sure we don't clone for the bootstrapping da and qc proposals
                // also make sure we clone for the same view number( check incase payload commitments are same)
                // this will handle the case when the intended builder state can spawn
                if qc_proposal_data.view_number == view_number {
                    tracing::info!(
                        "Spawning a clone from process DA proposal for view number: {:?}",
                        view_number
                    );
                    // remove this entry from the qc_proposal_payload_commit_to_quorum_proposal hashmap
                    self.quorum_proposal_payload_commit_to_quorum_proposal
                        .remove(&payload_builder_commitment.clone());

                    // Before spawning a clone add the view number to the spawned_clones_views_list
                    self.spawned_clones_views_list
                        .write()
                        .await
                        .insert(qc_proposal_data.view_number);

                    self.clone()
                        .spawn_clone(da_proposal_data, qc_proposal_data, sender)
                        .await;
                } else {
                    tracing::info!("Not spawning a clone despite matching DA and QC payload commitments, as they corresponds to different view numbers");
                }
            } else {
                e.insert(da_proposal_data);
            }
        } else {
            tracing::info!("Payload commitment already exists in the da_proposal_payload_commit_to_da_proposal hashmap, so ignoring it");
        }
    }

    /// processing the quorum proposal
    //#[tracing::instrument(skip_all, name = "Process Quorum Proposal")]
    #[tracing::instrument(skip_all, name = "process quorum proposal", 
                                    fields(builder_built_from_proposed_block = %self.built_from_proposed_block))]
    async fn process_quorum_proposal(&mut self, qc_msg: QCMessage<TYPES>) {
        tracing::debug!(
            "Builder Received QC Message for view {:?}",
            qc_msg.proposal.data.view_number
        );
        // Two cases to handle:
        // Case 1: Bootstrapping phase
        // Case 2: No intended builder state exist
        // To handle both cases, we can have the bootstrap builder running,
        // and only doing the insertion if and only if intended builder state for a particulat view is not present
        // check the presence of da_msg.proposal.data.view_number-1 in the spawned_clones_views_list
        if self.built_from_proposed_block.view_number.get_u64()
            == self.bootstrap_view_number.get_u64()
            && (qc_msg.proposal.data.view_number.get_u64() == 0
                || !self
                    .spawned_clones_views_list
                    .read()
                    .await
                    .contains(&(qc_msg.proposal.data.view_number - 1)))
        {
            tracing::info!("QC Proposal handled by bootstrapped builder state");
<<<<<<< HEAD
        } else if qc_msg.proposal.data.justify_qc.view_number != self.built_from_view_vid_leaf.0
            || (qc_msg.proposal.data.justify_qc.get_data().leaf_commit
                != self.built_from_view_vid_leaf.2
                && !qc_msg.proposal.data.justify_qc.is_genesis)
=======
        } else if qc_msg.proposal.data.justify_qc.view_number
            != self.built_from_proposed_block.view_number
            || qc_msg.proposal.data.justify_qc.get_data().leaf_commit
                != self.built_from_proposed_block.leaf_commit
>>>>>>> f1a48835
        {
            tracing::info!("Either View number {:?} or leaf commit{:?} from justify qc does not match the built-in info {:?}, so returning",
            qc_msg.proposal.data.justify_qc.view_number, qc_msg.proposal.data.justify_qc.get_data().leaf_commit, self.built_from_proposed_block);
            return;
        }

        let qc_proposal_data = qc_msg.proposal.data;
        let sender = qc_msg.sender;
        let view_number = qc_proposal_data.view_number;
<<<<<<< HEAD
        let payload_vid_commitment = qc_proposal_data.block_header.payload_commitment();
=======
        let payload_builder_commitment = qc_proposal_data.block_header.builder_commitment();
>>>>>>> f1a48835

        tracing::debug!(
            "Extracted payload builder commitment from the quorum proposal: {:?}",
            payload_builder_commitment
        );

        // first check whether vid_commitment exists in the qc_payload_commit_to_qc hashmap, if yer, ignore it, otherwise validate it and later insert in
        if let std::collections::hash_map::Entry::Vacant(e) = self
            .quorum_proposal_payload_commit_to_quorum_proposal
            .entry(payload_builder_commitment.clone())
        {
            // if we have matching da and quorum proposals, we can skip storing the one, and remove the other from storage, and call build_block with both, to save a little space.
            if let Entry::Occupied(da_proposal_data) = self
                .da_proposal_payload_commit_to_da_proposal
                .entry(payload_builder_commitment.clone())
            {
                let da_proposal_data = da_proposal_data.remove();

                // remove the entry from the da_proposal_payload_commit_to_da_proposal hashmap
                self.da_proposal_payload_commit_to_da_proposal
                    .remove(&payload_builder_commitment);

                // also make sure we clone for the same view number( check incase payload commitments are same)
                if da_proposal_data.view_number == view_number {
                    tracing::info!(
                        "Spawning a clone from process QC proposal for view number: {:?}",
                        view_number
                    );
                    self.spawned_clones_views_list
                        .write()
                        .await
                        .insert(da_proposal_data.view_number);
                    self.clone()
                        .spawn_clone(da_proposal_data, qc_proposal_data, sender)
                        .await;
                } else {
                    tracing::info!("Not spawning a clone despite matching DA and QC payload commitments, as they corresponds to different view numbers");
                }
            } else {
                e.insert(qc_proposal_data.clone());
            }
        } else {
            tracing::info!("Payload commitment already exists in the quorum_proposal_payload_commit_to_quorum_proposal hashmap, so ignoring it");
        }
    }

    /// processing the decide event
    #[tracing::instrument(skip_all, name = "process decide event", 
                                   fields(builder_built_from_proposed_block = %self.built_from_proposed_block))]
    async fn process_decide_event(&mut self, decide_msg: DecideMessage<TYPES>) -> Option<Status> {
        // special clone already launched the clone, then exit
        // if you haven't launched the clone, then you don't exit, you need atleast one clone to function properly
        // the special value can be 0 itself, or a view number 0 is also right answer
        let leaf_chain = decide_msg.leaf_chain;
        let _block_size = decide_msg.block_size;
        let _latest_decide_parent_commitment = leaf_chain[0].leaf.get_parent_commitment();
        let _latest_decide_commitment = leaf_chain[0].leaf.commit();
        let latest_leaf_view_number = leaf_chain[0].leaf.get_view_number();

        // bootstrapping case
        // handle the case when we hear a decide event before we have atleast one clone, in that case, we might exit the builder
        // and not make any progress; so we need to handle that case
        // Adhoc logic: if the number of subscrived receivers are more than 1, it means that there exists a clone and we can safely exit
        if self.built_from_proposed_block.view_number.get_u64()
            == self.bootstrap_view_number.get_u64()
        {
            tracing::info!("Bootstrapped builder state, should continue");
            // split_off returns greater than equal to set, so we want everything after the latest decide event
            let split_list = self
                .spawned_clones_views_list
                .write()
                .await
                .split_off(&(latest_leaf_view_number + 1));

            // update the spawned_clones_views_list with the split list now
            *self.spawned_clones_views_list.write().await = split_list;
            //return Some(Status::ShouldContinue);
<<<<<<< HEAD
        } else if self.built_from_view_vid_leaf.0 <= latest_leaf_view_number {
            tracing::info!("Task view is less than or equal to the currently decided leaf view {:?}; exiting builder state for view {:?}", latest_leaf_view_number.get_u64(), self.built_from_view_vid_leaf.0.get_u64());
=======
        } else if self.built_from_proposed_block.view_number <= latest_leaf_view_number {
            tracing::info!("Built-in view is less than equal to the currently decided leaf so exiting the builder state");
>>>>>>> f1a48835
            // convert leaf commitments into buildercommiments
            // remove the handles from the global state
            // TODO: Does it make sense to remove it here or should we remove in api responses?
            self.global_state.write_arc().await.remove_handles(
                self.built_from_proposed_block.vid_commitment,
                self.builder_commitments.clone(),
            );

            return Some(Status::ShouldExit);
        }

        // go through all the leaves
        for LeafInfo { leaf, .. } in leaf_chain.iter() {
            let block_payload = leaf.get_block_payload();
            match block_payload {
                Some(block_payload) => {
                    tracing::debug!("Block payload in decide event {:?}", block_payload);
                    let metadata = leaf_chain[0].leaf.get_block_header().metadata();
                    let transactions_commitments = block_payload.transaction_commitments(metadata);
                    // iterate over the transactions and remove them from tx_hash_to_tx and timestamp_to_tx
                    for tx_hash in transactions_commitments.iter() {
                        // remove the transaction from the timestamp_to_tx map
                        if let Some((timestamp, _, _)) = self.tx_hash_to_available_txns.get(tx_hash)
                        {
                            if self.timestamp_to_tx.contains_key(timestamp) {
                                tracing::debug!("Removing transaction from timestamp_to_tx map");
                                self.timestamp_to_tx.remove(timestamp);
                            }
                            self.tx_hash_to_available_txns.remove(tx_hash);
                        }

                        // maybe in the future, remove from the included_txns set also
                        // self.included_txns.remove(&tx_hash);
                    }
                }
                None => {
                    tracing::warn!("Block payload is none");
                }
            }
        }

        return Some(Status::ShouldContinue);
    }

    // spawn a clone of the builder state
    #[tracing::instrument(skip_all, name = "spawn_clone", 
                                    fields(builder_built_from_proposed_block = %self.built_from_proposed_block))]
    async fn spawn_clone(
        mut self,
        da_proposal: DAProposal<TYPES>,
        quorum_proposal: QuorumProposal<TYPES>,
        _leader: TYPES::SignatureKey,
    ) {
<<<<<<< HEAD
        self.built_from_view_vid_leaf.0 = quorum_proposal.view_number;
        self.built_from_view_vid_leaf.1 = quorum_proposal.block_header.payload_commitment();

        let mut leaf = Leaf::from_quorum_proposal(&quorum_proposal);

        // Hack for genesis mis-handling in HotShot.
        // Once the is_genesis field is removed, you can delete this block.
        if quorum_proposal.justify_qc.is_genesis {
            // get the instance state from the global state
            let instance_state = &self.global_state.read_arc().await.instance_state;
            leaf.set_parent_commitment(Leaf::genesis(instance_state).commit());
        }

        self.built_from_view_vid_leaf.2 = leaf.commit();
=======
        self.built_from_proposed_block.view_number = quorum_proposal.view_number;
        self.built_from_proposed_block.vid_commitment =
            quorum_proposal.block_header.payload_commitment();
        self.built_from_proposed_block.builder_commitment =
            quorum_proposal.block_header.builder_commitment();
        self.built_from_proposed_block.leaf_commit =
            Leaf::from_quorum_proposal(&quorum_proposal).commit();
>>>>>>> f1a48835

        let payload = <TYPES::BlockPayload as BlockPayload>::from_bytes(
            da_proposal.encoded_transactions.clone().into_iter(),
            quorum_proposal.block_header.metadata(),
        );
        payload
            .transaction_commitments(quorum_proposal.block_header.metadata())
            .iter()
            .for_each(|txn| {
                if let Entry::Occupied(txn_info) = self.tx_hash_to_available_txns.entry(*txn) {
                    self.timestamp_to_tx.remove(&txn_info.get().0);
                    self.included_txns.insert(*txn);
                    txn_info.remove_entry();
                }
            });

        // register the spawned builder state to spawned_builder_states in the global state
        self.global_state
            .write_arc()
            .await
            .spawned_builder_states
            .insert(self.built_from_view_vid_leaf.1);

        self.event_loop();
    }

    // build a block
    #[tracing::instrument(skip_all, name = "build block", 
                                    fields(builder_built_from_proposed_block = %self.built_from_proposed_block))]
    async fn build_block(
        &mut self,
        _matching_vid: BuilderCommitment,
    ) -> Option<BuildBlockInfo<TYPES>> {
        if let Ok((payload, metadata)) = <TYPES::BlockPayload as BlockPayload>::from_transactions(
            self.timestamp_to_tx.iter().filter_map(|(_ts, tx_hash)| {
                self.tx_hash_to_available_txns
                    .get(tx_hash)
                    .map(|(_ts, tx, _source)| tx.clone())
            }),
        ) {
            let builder_hash = payload.builder_commitment(&metadata);
            // count the number of txns
            let txn_count = payload.num_transactions(&metadata);
            tracing::info!(
                "Builder {:?} Building block with {:?} txns",
                self.built_from_view_vid_leaf,
                txn_count
            );
            // add the local builder commitment list
            self.builder_commitments.push(builder_hash.clone());

            let encoded_txns: Vec<u8> = payload.encode().unwrap().collect();
            let block_size: u64 = encoded_txns.len() as u64;
            let offered_fee: u64 = 0;

            // get the total nodes from the builder state.
            // stored while processing the DA Proposal
            let vid_num_nodes = self.total_nodes.get();

            // spawn a task to calculate the VID commitment, and pass the handle to the global state
            // later global state can await on it before replying to the proposer
            let (unbounded_sender, unbounded_receiver) = unbounded();
            #[allow(unused_must_use)]
            async_spawn(async move {
                let (vidc, pre_compute_data) =
                    precompute_vid_commitment(&encoded_txns, vid_num_nodes);
                unbounded_sender.send((vidc, pre_compute_data)).await;
            });

            Some(BuildBlockInfo {
                builder_hash,
                block_size,
                offered_fee,
                block_payload: payload,
                metadata,
                vid_receiver: unbounded_receiver,
            })
        } else {
            tracing::warn!("build block, returning None");
            None
        }
    }

    async fn process_block_request(&mut self, req: RequestMessage) {
<<<<<<< HEAD
        let requested_vid_commitment = req.requested_vid_commitment;
        if requested_vid_commitment == self.built_from_view_vid_leaf.1
            || (self.built_from_view_vid_leaf.0.get_u64() == self.bootstrap_view_number.get_u64()
                && req.bootstrap_build_block)
        {
            tracing::debug!(
                "REQUEST HANDLED BY BUILDER WITH VIEW {:?}",
                self.built_from_view_vid_leaf.0
            );
            let response = self.build_block(requested_vid_commitment).await;
=======
        let requested_builder_commitment = req.requested_builder_commitment.clone();
        if requested_builder_commitment == self.built_from_proposed_block.builder_commitment {
            let response = self.build_block(requested_builder_commitment).await;
>>>>>>> f1a48835

            match response {
                Some(response) => {
                    tracing::info!(
                        "Builder {:?} Sending response {:?} to the request{:?}",
                        self.built_from_proposed_block,
                        response.builder_hash,
                        req
                    );

                    // form the response message and send it back
                    let response_msg = ResponseMessage {
                        builder_hash: response.builder_hash.clone(),
                        block_size: response.block_size,
                        offered_fee: response.offered_fee,
                    };

                    self.response_sender.send(response_msg).await.unwrap();

                    // write to global state as well
                    self.global_state
                        .write_arc()
                        .await
                        .block_hash_to_block
                        .insert(
                            response.builder_hash,
                            (
                                response.block_payload,
                                response.metadata,
                                Arc::new(RwLock::new(WaitAndKeep::Wait(response.vid_receiver))),
                                response.offered_fee,
                            ),
                        );
                }
                None => {
                    tracing::warn!("No response to send");
                }
            }
        } else {
            tracing::info!("Builder {:?} Requested VID commitment does not match the built_from_view, so ignoring it", self.built_from_proposed_block);
        }
    }
    #[tracing::instrument(skip_all, name = "event loop", 
                                    fields(builder_built_from_proposed_block = %self.built_from_proposed_block))]
    fn event_loop(mut self) {
        let _builder_handle = async_spawn(async move {
            loop {
                tracing::debug!("Builder event loop");
                while let Ok(req) = self.req_receiver.try_recv() {
                    tracing::info!(
                        "Received request msg in builder {:?}: {:?}",
                        self.built_from_proposed_block,
                        req
                    );
                    if let MessageType::RequestMessage(req) = req {
                        self.process_block_request(req).await;
                    }
                }

                futures::select! {
                    req = self.req_receiver.next() => {
                        tracing::info!("Received request msg in builder {:?}: {:?}", self.built_from_proposed_block, req);
                        match req {
                            Some(req) => {
                                if let MessageType::RequestMessage(req) = req {
                                    self.process_block_request(req).await;
                                }
                            }
                            None => {
                                tracing::info!("No more request messages to consume");
                            }
                        }
                    },
                    tx = self.tx_receiver.next() => {
                        match tx {
                            Some(tx) => {
                                if let MessageType::TransactionMessage(rtx_msg) = tx {
<<<<<<< HEAD
                                    tracing::debug!("Received tx msg in builder {:?}:\n {:?}", self.built_from_view_vid_leaf, rtx_msg.tx.commit());
=======
                                    tracing::debug!("Received tx msg in builder {:?}:\n {:?}", self.built_from_proposed_block, rtx_msg);
>>>>>>> f1a48835
                                    if rtx_msg.tx_type == TransactionSource::HotShot {
                                        self.process_hotshot_transaction(rtx_msg.tx);
                                    } else {
                                        self.process_external_transaction(rtx_msg.tx);
                                    }
                                    tracing::debug!("tx map size: {}", self.tx_hash_to_available_txns.len());
                                }
                            }
                            None => {
                                tracing::info!("No more tx messages to consume");
                            }
                        }
                    },
                    da = self.da_proposal_receiver.next() => {
                        match da {
                            Some(da) => {
                                if let MessageType::DAProposalMessage(rda_msg) = da {
<<<<<<< HEAD
                                    tracing::info!("Received da proposal msg in builder {:?}:\n {:?}", self.built_from_view_vid_leaf, rda_msg.proposal.data.view_number);
=======
                                    tracing::debug!("Received da proposal msg in builder {:?}:\n {:?}", self.built_from_proposed_block, rda_msg);
>>>>>>> f1a48835
                                    self.process_da_proposal(rda_msg).await;
                                }
                            }
                            None => {
                                tracing::info!("No more da proposal messages to consume");
                            }
                        }
                    },
                    qc = self.qc_receiver.next() => {
                        match qc {
                            Some(qc) => {
                                if let MessageType::QCMessage(rqc_msg) = qc {
<<<<<<< HEAD
                                    tracing::info!("Received qc msg in builder {:?}:\n {:?} from index", self.built_from_view_vid_leaf, rqc_msg.proposal.data.view_number);
=======
                                    tracing::debug!("Received qc msg in builder {:?}:\n {:?} from index", self.built_from_proposed_block, rqc_msg);
>>>>>>> f1a48835
                                    self.process_quorum_proposal(rqc_msg).await;
                                }
                            }
                            None => {
                                tracing::info!("No more qc messages to consume");
                            }
                        }
                    },
                    decide = self.decide_receiver.next() => {
                        match decide {
                            Some(decide) => {
                                if let MessageType::DecideMessage(rdecide_msg) = decide {
<<<<<<< HEAD
                                    tracing::info!("Received decide msg in builder {:?}:\n {:?} from index", self.built_from_view_vid_leaf, rdecide_msg);
                                    let decide_status = self.process_decide_event(rdecide_msg).await;
                                    match decide_status{
                                        Some(Status::ShouldExit) => {
                                            tracing::info!("Exiting the builder {:?}", self.built_from_view_vid_leaf);
                                            break;
                                        }
                                        Some(Status::ShouldContinue) => {
                                            tracing::info!("continue the builder {:?}", self.built_from_view_vid_leaf);
                                            continue;
                                        }
                                        None => {
                                            tracing::info!("None type: continue the builder {:?}", self.built_from_view_vid_leaf);
=======
                                    tracing::debug!("Received decide msg in builder {:?}:\n {:?} from index", self.built_from_proposed_block, rdecide_msg);
                                    let decide_status = self.process_decide_event(rdecide_msg).await;
                                    match decide_status{
                                        Some(Status::ShouldExit) => {
                                            tracing::debug!("Exiting the builder {:?}", self.built_from_proposed_block);
                                            break;
                                        }
                                        Some(Status::ShouldContinue) => {
                                            tracing::debug!("continue the builder {:?}", self.built_from_proposed_block);
                                            continue;
                                        }
                                        None => {
                                            tracing::debug!("None type: continue the builder {:?}", self.built_from_proposed_block);
>>>>>>> f1a48835
                                            continue;
                                        }
                                    }
                                }
                            }
                            None => {
                                tracing::info!("No more decide messages to consume");
                            }
                        }
                    },
                };
            }
        });
    }
}
/// Unifies the possible messages that can be received by the builder
#[derive(Debug, Clone)]
pub enum MessageType<TYPES: NodeType> {
    TransactionMessage(TransactionMessage<TYPES>),
    DecideMessage(DecideMessage<TYPES>),
    DAProposalMessage(DAProposalMessage<TYPES>),
    QCMessage(QCMessage<TYPES>),
    RequestMessage(RequestMessage),
}

#[allow(clippy::too_many_arguments)]
impl<TYPES: NodeType> BuilderState<TYPES> {
    pub fn new(
        built_from_proposed_block: BuiltFromProposedBlock<TYPES>,
        tx_receiver: BroadcastReceiver<MessageType<TYPES>>,
        decide_receiver: BroadcastReceiver<MessageType<TYPES>>,
        da_proposal_receiver: BroadcastReceiver<MessageType<TYPES>>,
        qc_receiver: BroadcastReceiver<MessageType<TYPES>>,
        req_receiver: BroadcastReceiver<MessageType<TYPES>>,
        global_state: Arc<RwLock<GlobalState<TYPES>>>,
        response_sender: UnboundedSender<ResponseMessage>,
        num_nodes: NonZeroUsize,
        bootstrap_view_number: TYPES::Time,
    ) -> Self {
        BuilderState {
            timestamp_to_tx: BTreeMap::new(),
            tx_hash_to_available_txns: HashMap::new(),
            included_txns: HashSet::new(),
            block_hash_to_block: HashMap::new(),
            built_from_proposed_block,
            tx_receiver,
            decide_receiver,
            da_proposal_receiver,
            qc_receiver,
            req_receiver,
            da_proposal_payload_commit_to_da_proposal: HashMap::new(),
            quorum_proposal_payload_commit_to_quorum_proposal: HashMap::new(),
            global_state,
            response_sender,
            builder_commitments: vec![],
            total_nodes: num_nodes,
            bootstrap_view_number,
            spawned_clones_views_list: Arc::new(RwLock::new(BTreeSet::new())),
        }
    }
}<|MERGE_RESOLUTION|>--- conflicted
+++ resolved
@@ -67,12 +67,8 @@
 /// Request Message to be put on the request channel
 #[derive(Clone, Debug, PartialEq)]
 pub struct RequestMessage {
-<<<<<<< HEAD
-    pub requested_vid_commitment: VidCommitment,
+    pub requested_builder_commitment: BuilderCommitment,
     pub bootstrap_build_block: bool,
-=======
-    pub requested_builder_commitment: BuilderCommitment,
->>>>>>> f1a48835
 }
 /// Response Message to be put on the response channel
 #[derive(Debug)]
@@ -111,8 +107,8 @@
     fn fmt(&self, f: &mut std::fmt::Formatter<'_>) -> std::fmt::Result {
         write!(
             f,
-            "View Number: {:?}, VID Commitment: {:?}, Leaf Commitment: {:?}, Builder Commitment: {:?}",
-            self.view_number, self.vid_commitment, self.leaf_commit, self.builder_commitment
+            "View Number: {:?}, Builder Commitment: {:?}",
+            self.view_number, self.builder_commitment
         )
     }
 }
@@ -166,12 +162,10 @@
     // response sender
     pub response_sender: UnboundedSender<ResponseMessage>,
 
-    // total nodes required for the VID computation
-    // Since a builder state exists for potential block building, therefore it gets
-    // populated based on num nodes received in DA Proposal message
+    // total nodes required for the VID computation as part of block header input response
     pub total_nodes: NonZeroUsize,
 
-    // builder Commitements
+    // locally spawned builder Commitements
     pub builder_commitments: Vec<BuilderCommitment>,
 
     // bootstrapped view number
@@ -320,15 +314,6 @@
 
         // generate the vid commitment; num nodes are received through hotshot api in service.rs and passed along with message onto channel
         let total_nodes = da_msg.total_nodes;
-<<<<<<< HEAD
-=======
-
-        tracing::debug!(
-            "Encoded txns in da proposal: {:?} and total nodes: {:?}",
-            encoded_txns,
-            total_nodes
-        );
->>>>>>> f1a48835
 
         // set the total nodes required for the VID computation // later required in the build_block
         self.total_nodes = NonZeroUsize::new(total_nodes).unwrap();
@@ -420,17 +405,11 @@
                     .contains(&(qc_msg.proposal.data.view_number - 1)))
         {
             tracing::info!("QC Proposal handled by bootstrapped builder state");
-<<<<<<< HEAD
-        } else if qc_msg.proposal.data.justify_qc.view_number != self.built_from_view_vid_leaf.0
-            || (qc_msg.proposal.data.justify_qc.get_data().leaf_commit
-                != self.built_from_view_vid_leaf.2
-                && !qc_msg.proposal.data.justify_qc.is_genesis)
-=======
         } else if qc_msg.proposal.data.justify_qc.view_number
             != self.built_from_proposed_block.view_number
-            || qc_msg.proposal.data.justify_qc.get_data().leaf_commit
+            || (qc_msg.proposal.data.justify_qc.get_data().leaf_commit
                 != self.built_from_proposed_block.leaf_commit
->>>>>>> f1a48835
+                && !qc_msg.proposal.data.justify_qc.is_genesis)
         {
             tracing::info!("Either View number {:?} or leaf commit{:?} from justify qc does not match the built-in info {:?}, so returning",
             qc_msg.proposal.data.justify_qc.view_number, qc_msg.proposal.data.justify_qc.get_data().leaf_commit, self.built_from_proposed_block);
@@ -440,11 +419,7 @@
         let qc_proposal_data = qc_msg.proposal.data;
         let sender = qc_msg.sender;
         let view_number = qc_proposal_data.view_number;
-<<<<<<< HEAD
-        let payload_vid_commitment = qc_proposal_data.block_header.payload_commitment();
-=======
         let payload_builder_commitment = qc_proposal_data.block_header.builder_commitment();
->>>>>>> f1a48835
 
         tracing::debug!(
             "Extracted payload builder commitment from the quorum proposal: {:?}",
@@ -522,18 +497,13 @@
             // update the spawned_clones_views_list with the split list now
             *self.spawned_clones_views_list.write().await = split_list;
             //return Some(Status::ShouldContinue);
-<<<<<<< HEAD
-        } else if self.built_from_view_vid_leaf.0 <= latest_leaf_view_number {
-            tracing::info!("Task view is less than or equal to the currently decided leaf view {:?}; exiting builder state for view {:?}", latest_leaf_view_number.get_u64(), self.built_from_view_vid_leaf.0.get_u64());
-=======
         } else if self.built_from_proposed_block.view_number <= latest_leaf_view_number {
-            tracing::info!("Built-in view is less than equal to the currently decided leaf so exiting the builder state");
->>>>>>> f1a48835
+            tracing::info!("Task view is less than or equal to the currently decided leaf view {:?}; exiting builder state for view {:?}", latest_leaf_view_number.get_u64(), self.built_from_proposed_block.view_number.get_u64());
             // convert leaf commitments into buildercommiments
             // remove the handles from the global state
             // TODO: Does it make sense to remove it here or should we remove in api responses?
             self.global_state.write_arc().await.remove_handles(
-                self.built_from_proposed_block.vid_commitment,
+                &self.built_from_proposed_block.builder_commitment,
                 self.builder_commitments.clone(),
             );
 
@@ -582,13 +552,14 @@
         quorum_proposal: QuorumProposal<TYPES>,
         _leader: TYPES::SignatureKey,
     ) {
-<<<<<<< HEAD
-        self.built_from_view_vid_leaf.0 = quorum_proposal.view_number;
-        self.built_from_view_vid_leaf.1 = quorum_proposal.block_header.payload_commitment();
-
+        self.built_from_proposed_block.view_number = quorum_proposal.view_number;
+        self.built_from_proposed_block.vid_commitment =
+            quorum_proposal.block_header.payload_commitment();
+        self.built_from_proposed_block.builder_commitment =
+            quorum_proposal.block_header.builder_commitment();
         let mut leaf = Leaf::from_quorum_proposal(&quorum_proposal);
 
-        // Hack for genesis mis-handling in HotShot.
+        // Hack for genesis mishandling in HotShot.
         // Once the is_genesis field is removed, you can delete this block.
         if quorum_proposal.justify_qc.is_genesis {
             // get the instance state from the global state
@@ -596,16 +567,7 @@
             leaf.set_parent_commitment(Leaf::genesis(instance_state).commit());
         }
 
-        self.built_from_view_vid_leaf.2 = leaf.commit();
-=======
-        self.built_from_proposed_block.view_number = quorum_proposal.view_number;
-        self.built_from_proposed_block.vid_commitment =
-            quorum_proposal.block_header.payload_commitment();
-        self.built_from_proposed_block.builder_commitment =
-            quorum_proposal.block_header.builder_commitment();
-        self.built_from_proposed_block.leaf_commit =
-            Leaf::from_quorum_proposal(&quorum_proposal).commit();
->>>>>>> f1a48835
+        self.built_from_proposed_block.leaf_commit = leaf.commit();
 
         let payload = <TYPES::BlockPayload as BlockPayload>::from_bytes(
             da_proposal.encoded_transactions.clone().into_iter(),
@@ -627,7 +589,7 @@
             .write_arc()
             .await
             .spawned_builder_states
-            .insert(self.built_from_view_vid_leaf.1);
+            .insert(self.built_from_proposed_block.builder_commitment.clone());
 
         self.event_loop();
     }
@@ -651,7 +613,7 @@
             let txn_count = payload.num_transactions(&metadata);
             tracing::info!(
                 "Builder {:?} Building block with {:?} txns",
-                self.built_from_view_vid_leaf,
+                self.built_from_proposed_block,
                 txn_count
             );
             // add the local builder commitment list
@@ -690,22 +652,18 @@
     }
 
     async fn process_block_request(&mut self, req: RequestMessage) {
-<<<<<<< HEAD
-        let requested_vid_commitment = req.requested_vid_commitment;
-        if requested_vid_commitment == self.built_from_view_vid_leaf.1
-            || (self.built_from_view_vid_leaf.0.get_u64() == self.bootstrap_view_number.get_u64()
+        let requested_builder_commitment = req.requested_builder_commitment.clone();
+        // If a spawned clone is active then it will handle the request, otherwise the bootstrapped builder will handle it based on flag bootstrap_build_block
+        if requested_builder_commitment == self.built_from_proposed_block.builder_commitment
+            || (self.built_from_proposed_block.view_number.get_u64()
+                == self.bootstrap_view_number.get_u64()
                 && req.bootstrap_build_block)
         {
             tracing::debug!(
                 "REQUEST HANDLED BY BUILDER WITH VIEW {:?}",
-                self.built_from_view_vid_leaf.0
+                self.built_from_proposed_block.view_number
             );
-            let response = self.build_block(requested_vid_commitment).await;
-=======
-        let requested_builder_commitment = req.requested_builder_commitment.clone();
-        if requested_builder_commitment == self.built_from_proposed_block.builder_commitment {
             let response = self.build_block(requested_builder_commitment).await;
->>>>>>> f1a48835
 
             match response {
                 Some(response) => {
@@ -745,7 +703,7 @@
                 }
             }
         } else {
-            tracing::info!("Builder {:?} Requested VID commitment does not match the built_from_view, so ignoring it", self.built_from_proposed_block);
+            tracing::info!("Builder {:?} Requested Builder commitment does not match the built_from_view, so ignoring it", self.built_from_proposed_block);
         }
     }
     #[tracing::instrument(skip_all, name = "event loop", 
@@ -783,11 +741,7 @@
                         match tx {
                             Some(tx) => {
                                 if let MessageType::TransactionMessage(rtx_msg) = tx {
-<<<<<<< HEAD
-                                    tracing::debug!("Received tx msg in builder {:?}:\n {:?}", self.built_from_view_vid_leaf, rtx_msg.tx.commit());
-=======
-                                    tracing::debug!("Received tx msg in builder {:?}:\n {:?}", self.built_from_proposed_block, rtx_msg);
->>>>>>> f1a48835
+                                    tracing::debug!("Received tx msg in builder {:?}:\n {:?}", self.built_from_proposed_block, rtx_msg.tx.commit());
                                     if rtx_msg.tx_type == TransactionSource::HotShot {
                                         self.process_hotshot_transaction(rtx_msg.tx);
                                     } else {
@@ -805,11 +759,7 @@
                         match da {
                             Some(da) => {
                                 if let MessageType::DAProposalMessage(rda_msg) = da {
-<<<<<<< HEAD
-                                    tracing::info!("Received da proposal msg in builder {:?}:\n {:?}", self.built_from_view_vid_leaf, rda_msg.proposal.data.view_number);
-=======
-                                    tracing::debug!("Received da proposal msg in builder {:?}:\n {:?}", self.built_from_proposed_block, rda_msg);
->>>>>>> f1a48835
+                                    tracing::info!("Received da proposal msg in builder {:?}:\n {:?}", self.built_from_proposed_block, rda_msg.proposal.data.view_number);
                                     self.process_da_proposal(rda_msg).await;
                                 }
                             }
@@ -822,11 +772,7 @@
                         match qc {
                             Some(qc) => {
                                 if let MessageType::QCMessage(rqc_msg) = qc {
-<<<<<<< HEAD
-                                    tracing::info!("Received qc msg in builder {:?}:\n {:?} from index", self.built_from_view_vid_leaf, rqc_msg.proposal.data.view_number);
-=======
-                                    tracing::debug!("Received qc msg in builder {:?}:\n {:?} from index", self.built_from_proposed_block, rqc_msg);
->>>>>>> f1a48835
+                                    tracing::info!("Received qc msg in builder {:?}:\n {:?} from index", self.built_from_proposed_block, rqc_msg.proposal.data.view_number);
                                     self.process_quorum_proposal(rqc_msg).await;
                                 }
                             }
@@ -839,21 +785,6 @@
                         match decide {
                             Some(decide) => {
                                 if let MessageType::DecideMessage(rdecide_msg) = decide {
-<<<<<<< HEAD
-                                    tracing::info!("Received decide msg in builder {:?}:\n {:?} from index", self.built_from_view_vid_leaf, rdecide_msg);
-                                    let decide_status = self.process_decide_event(rdecide_msg).await;
-                                    match decide_status{
-                                        Some(Status::ShouldExit) => {
-                                            tracing::info!("Exiting the builder {:?}", self.built_from_view_vid_leaf);
-                                            break;
-                                        }
-                                        Some(Status::ShouldContinue) => {
-                                            tracing::info!("continue the builder {:?}", self.built_from_view_vid_leaf);
-                                            continue;
-                                        }
-                                        None => {
-                                            tracing::info!("None type: continue the builder {:?}", self.built_from_view_vid_leaf);
-=======
                                     tracing::debug!("Received decide msg in builder {:?}:\n {:?} from index", self.built_from_proposed_block, rdecide_msg);
                                     let decide_status = self.process_decide_event(rdecide_msg).await;
                                     match decide_status{
@@ -867,7 +798,6 @@
                                         }
                                         None => {
                                             tracing::debug!("None type: continue the builder {:?}", self.built_from_proposed_block);
->>>>>>> f1a48835
                                             continue;
                                         }
                                     }
