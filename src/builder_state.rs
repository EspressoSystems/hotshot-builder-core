use hotshot_types::{
    data::{DAProposal, Leaf, QuorumProposal},
    message::Proposal,
    traits::block_contents::{BlockHeader, BlockPayload},
    traits::{
        block_contents::precompute_vid_commitment,
        node_implementation::{ConsensusTime, NodeType},
        states::InstanceState,
    },
    utils::BuilderCommitment,
    vid::{VidCommitment, VidPrecomputeData},
    vote::Certificate,
};

use committable::{Commitment, Committable};

use crate::service::GlobalState;
use async_broadcast::broadcast;
use async_broadcast::Receiver as BroadcastReceiver;
use async_broadcast::Sender as BroadcastSender;
use async_compatibility_layer::art::async_sleep;
use async_compatibility_layer::channel::{unbounded, UnboundedSender};
use async_compatibility_layer::{art::async_spawn, channel::UnboundedReceiver};
use async_lock::RwLock;
use async_trait::async_trait;
use core::panic;
use futures::StreamExt;

use std::collections::{BTreeMap, HashMap, HashSet};
use std::fmt::Debug;
use std::sync::Arc;
use std::time::Instant;
use std::time::SystemTime;
use std::{cmp::PartialEq, num::NonZeroUsize};
use std::{collections::hash_map::Entry, time::Duration};

pub type TxTimeStamp = u128;

/// Enum to hold the different sources of the transaction
#[derive(Clone, Debug, PartialEq)]
pub enum TransactionSource {
    External, // txn from the external source i.e private mempool
    HotShot,  // txn from the HotShot network i.e public mempool
}

/// Transaction Message to be put on the tx channel
#[derive(Clone, Debug, PartialEq)]
pub struct TransactionMessage<TYPES: NodeType> {
    pub txns: Vec<TYPES::Transaction>,
    pub tx_type: TransactionSource,
}
/// Decide Message to be put on the decide channel
#[derive(Clone, Debug)]
pub struct DecideMessage<TYPES: NodeType> {
    pub latest_decide_view_number: TYPES::Time,
    pub block_size: Option<u64>,
}
/// DA Proposal Message to be put on the da proposal channel
#[derive(Clone, Debug, PartialEq)]
pub struct DAProposalMessage<TYPES: NodeType> {
    pub proposal: Proposal<TYPES, DAProposal<TYPES>>,
    pub sender: TYPES::SignatureKey,
    pub total_nodes: usize,
}
/// QC Message to be put on the quorum proposal channel
#[derive(Clone, Debug, PartialEq)]
pub struct QCMessage<TYPES: NodeType> {
    pub proposal: Proposal<TYPES, QuorumProposal<TYPES>>,
    pub sender: TYPES::SignatureKey,
}
/// Request Message to be put on the request channel
#[derive(Clone, Debug)]
pub struct RequestMessage {
    pub requested_vid_commitment: VidCommitment,
    pub requested_view_number: u64,
    pub bootstrap_build_block: bool,
    pub response_channel: UnboundedSender<ResponseMessage>,
}
/// Response Message to be put on the response channel
#[derive(Debug)]
pub struct BuildBlockInfo<TYPES: NodeType> {
    pub builder_hash: BuilderCommitment,
    pub block_size: u64,
    pub offered_fee: u64,
    pub block_payload: TYPES::BlockPayload,
    pub metadata: <<TYPES as NodeType>::BlockPayload as BlockPayload>::Metadata,
    pub vid_receiver: UnboundedReceiver<(VidCommitment, VidPrecomputeData)>,
}

/// Response Message to be put on the response channel
#[derive(Debug, Clone)]
pub struct ResponseMessage {
    pub builder_hash: BuilderCommitment,
    pub block_size: u64,
    pub offered_fee: u64,
}
#[derive(Debug, Clone)]
/// Enum to hold the status out of the decide event
pub enum Status {
    ShouldExit,
    ShouldContinue,
}

/// Builder State to hold the state of the builder
#[derive(Debug, Clone)]
pub struct BuiltFromProposedBlock<TYPES: NodeType> {
    pub view_number: TYPES::Time,
    pub vid_commitment: VidCommitment,
    pub leaf_commit: Commitment<Leaf<TYPES>>,
    pub builder_commitment: BuilderCommitment,
}
// implement display for the derived info
impl<TYPES: NodeType> std::fmt::Display for BuiltFromProposedBlock<TYPES> {
    fn fmt(&self, f: &mut std::fmt::Formatter<'_>) -> std::fmt::Result {
        write!(f, "View Number: {:?}", self.view_number)
    }
}

#[derive(Debug)]
pub struct BuilderState<TYPES: NodeType> {
    /// timestamp to tx hash, used for ordering for the transactions
    pub timestamp_to_tx: BTreeMap<TxTimeStamp, Commitment<TYPES::Transaction>>,

    /// transaction hash to available transaction data
    pub tx_hash_to_available_txns: HashMap<
        Commitment<TYPES::Transaction>,
        (TxTimeStamp, TYPES::Transaction, TransactionSource),
    >,

    /// Included txs set while building blocks
    pub included_txns: HashSet<Commitment<TYPES::Transaction>>,

    /// da_proposal_payload_commit to da_proposal
    pub da_proposal_payload_commit_to_da_proposal: HashMap<BuilderCommitment, DAProposal<TYPES>>,

    /// quorum_proposal_payload_commit to quorum_proposal
    pub quorum_proposal_payload_commit_to_quorum_proposal:
        HashMap<BuilderCommitment, QuorumProposal<TYPES>>,

    /// the spawned from info for a builder state
    pub built_from_proposed_block: BuiltFromProposedBlock<TYPES>,

    // Channel Receivers for the HotShot events, Tx_receiver could also receive the external transactions
    /// transaction receiver
    pub tx_receiver: BroadcastReceiver<MessageType<TYPES>>,

    /// decide receiver
    pub decide_receiver: BroadcastReceiver<MessageType<TYPES>>,

    /// da proposal receiver
    pub da_proposal_receiver: BroadcastReceiver<MessageType<TYPES>>,

    /// quorum proposal receiver
    pub qc_receiver: BroadcastReceiver<MessageType<TYPES>>,

    /// channel receiver for the block requests
    pub req_receiver: BroadcastReceiver<MessageType<TYPES>>,

    /// global state handle, defined in the service.rs
    pub global_state: Arc<RwLock<GlobalState<TYPES>>>,

    /// total nodes required for the VID computation as part of block header input response
    pub total_nodes: NonZeroUsize,

    /// locally spawned builder Commitements
    pub builder_commitments: HashSet<(VidCommitment, BuilderCommitment, TYPES::Time)>,

    /// bootstrapped view number
    pub bootstrap_view_number: TYPES::Time,

    /// last bootstrap garbage collected decided seen view_num
    pub last_bootstrap_garbage_collected_decided_seen_view_num: TYPES::Time,

    /// number of view to buffer before garbage collect
    pub buffer_view_num_count: u64,

    /// timeout for maximising the txns in the block
    pub maximize_txn_capture_timeout: Duration,

    /// constant fee that the builder will offer per byte of data sequenced
    pub base_fee: u64,

    /// instance state to enfoce max_block_size
    pub instance_state: Arc<dyn InstanceState>,
}

/// Trait to hold the helper functions for the builder
#[async_trait]
pub trait BuilderProgress<TYPES: NodeType> {
    /// process the external transaction
    fn process_external_transaction(&mut self, txns: Vec<TYPES::Transaction>);

    /// process the hotshot transaction
    fn process_hotshot_transaction(&mut self, tx: Vec<TYPES::Transaction>);

    /// process the DA proposal
    async fn process_da_proposal(&mut self, da_msg: DAProposalMessage<TYPES>);

    /// process the quorum proposal
    async fn process_quorum_proposal(&mut self, qc_msg: QCMessage<TYPES>);

    /// process the decide event
    async fn process_decide_event(&mut self, decide_msg: DecideMessage<TYPES>) -> Option<Status>;

    /// spawn a clone of builder
    async fn spawn_clone(
        self,
        da_proposal: DAProposal<TYPES>,
        quorum_proposal: QuorumProposal<TYPES>,
        leader: TYPES::SignatureKey,
        req_sender: BroadcastSender<MessageType<TYPES>>,
    );

    /// build a block
    async fn build_block(
        &mut self,
        matching_builder_commitment: VidCommitment,
        matching_view_number: TYPES::Time,
    ) -> Option<BuildBlockInfo<TYPES>>;

    /// Event Loop
    fn event_loop(self);

    /// process the block request
    async fn process_block_request(&mut self, req: RequestMessage);
}

#[async_trait]
impl<TYPES: NodeType> BuilderProgress<TYPES> for BuilderState<TYPES> {
    /// processing the external i.e private mempool transaction
    fn process_external_transaction(&mut self, txns: Vec<TYPES::Transaction>) {
        // PRIVATE MEMPOOL TRANSACTION PROCESSING
        tracing::debug!("Processing external transactions");
        // If it already exists, then discard it. Decide the existence based on the tx_hash_tx and check in both the local pool and already included txns
        txns.iter().for_each(|tx| {
            let tx_hash = tx.commit();
            tracing::debug!("Transaction hash: {:?}", tx_hash);
            if self.tx_hash_to_available_txns.contains_key(&tx_hash)
                || self.included_txns.contains(&tx_hash)
            {
                tracing::debug!("Transaction already exists in the builderinfo.txid_to_tx hashmap, So we can ignore it");
            } else {
                // get the current timestamp in nanoseconds; it used for ordering the transactions
                let tx_timestamp = SystemTime::now()
                    .duration_since(SystemTime::UNIX_EPOCH)
                    .unwrap()
                    .as_nanos();

                // insert into both timestamp_tx and tx_hash_tx maps
                self.timestamp_to_tx.insert(tx_timestamp, tx_hash);
                self.tx_hash_to_available_txns
                    .insert(tx_hash, (tx_timestamp, tx.clone(), TransactionSource::External));
            }
    });
    }

    /// processing the hotshot i.e public mempool transaction
    #[tracing::instrument(skip_all, name = "process hotshot transaction",
                                    fields(builder_built_from_proposed_block = %self.built_from_proposed_block))]
    fn process_hotshot_transaction(&mut self, txns: Vec<TYPES::Transaction>) {
        // Hotshot Public Mempool txns processessing
        tracing::debug!("Processing hotshot transactions");
        // If it already exists, then discard it. Decide the existence based on the tx_hash_tx and check in both the local pool and already included txns
        txns.iter().for_each(|tx| {
            let tx_hash = tx.commit();
            tracing::debug!("Transaction hash: {:?}", tx_hash);
            // HOTSHOT MEMPOOL TRANSACTION PROCESSING
            // If it already exists, then discard it. Decide the existence based on the tx_hash_tx and check in both the local pool and already included txns
            if self.tx_hash_to_available_txns.contains_key(&tx_hash)
                || self.included_txns.contains(&tx_hash)
            {
                tracing::debug!("Transaction already exists in the builderinfo.txid_to_tx hashmap, So we can ignore it");
            } else {
                // get the current timestamp in nanoseconds
                let tx_timestamp = SystemTime::now()
                    .duration_since(SystemTime::UNIX_EPOCH)
                    .unwrap()
                    .as_nanos();

                // insert into both timestamp_tx and tx_hash_tx maps
                self.timestamp_to_tx.insert(tx_timestamp, tx_hash);
                self.tx_hash_to_available_txns
                    .insert(tx_hash, (tx_timestamp, tx.clone(), TransactionSource::HotShot));
            }
        });
    }

    /// processing the DA proposal
    #[tracing::instrument(skip_all, name = "process da proposal",
                                    fields(builder_built_from_proposed_block = %self.built_from_proposed_block))]
    async fn process_da_proposal(&mut self, da_msg: DAProposalMessage<TYPES>) {
        tracing::debug!(
            "Builder Received DA message for view {:?}",
            da_msg.proposal.data.view_number
        );

        let mut handled_by_bootstrap = false;
        // Two cases to handle:
        // Case 1: Bootstrapping phase
        // Case 2: No intended builder state exist
        // To handle both cases, we can have the bootstrap builder running,
        // and only doing the insertion if and only if intended builder state for a particulat view is not present
        // check the presence of da_msg.proposal.data.view_number-1 in the spawned_builder_states list
        if self.built_from_proposed_block.view_number.get_u64()
            == self.bootstrap_view_number.get_u64()
            && (da_msg.proposal.data.view_number.get_u64() == 0
                || !self
                    .global_state
                    .read_arc()
                    .await
                    .check_builder_state_existence_for_a_view(
                        &(da_msg.proposal.data.view_number - 1),
                    ))
        {
            tracing::info!("DA Proposal handled by bootstrapped builder state");

            // if we are bootstrapping and we spawn a clone, we can assume in the healthy version of we can just zero out
            // da_proposal to filter out the bootstrapping state and zero out the case
            handled_by_bootstrap = true;
        }
        // Do the validation check
        else if da_msg.proposal.data.view_number.get_u64()
            != self.built_from_proposed_block.view_number.get_u64() + 1
        {
            tracing::debug!("View number is not equal to built_from_view + 1, so returning");
            return;
        }

        let da_proposal_data = da_msg.proposal.data.clone();
        let sender = da_msg.sender;

        // get the view number and encoded txns from the da_proposal_data
        let view_number = da_proposal_data.view_number;
        let encoded_txns = da_proposal_data.encoded_transactions;

        let metadata: <<TYPES as NodeType>::BlockPayload as BlockPayload>::Metadata =
            da_proposal_data.metadata;

        // generate the vid commitment; num nodes are received through hotshot api in service.rs and passed along with message onto channel
        let total_nodes = da_msg.total_nodes;

        // set the total nodes required for the VID computation // later required in the build_block
        self.total_nodes = NonZeroUsize::new(total_nodes).unwrap();

        // form a block payload from the encoded transactions
        let block_payload =
            <TYPES::BlockPayload as BlockPayload>::from_bytes(&encoded_txns, &metadata);
        // get the builder commitment from the block payload
        let payload_builder_commitment = block_payload.builder_commitment(&metadata);

        tracing::debug!(
            "Extracted builder commitment from the da proposal: {:?}",
            payload_builder_commitment
        );

        if let std::collections::hash_map::Entry::Vacant(e) = self
            .da_proposal_payload_commit_to_da_proposal
            .entry(payload_builder_commitment.clone())
        {
            let da_proposal_data = DAProposal {
                encoded_transactions: encoded_txns.clone(),
                metadata: metadata.clone(),
                view_number,
            };

            // if we have matching da and quorum proposals, we can skip storing the one, and remove the other from storage, and call build_block with both, to save a little space.
            if let Entry::Occupied(qc_proposal_data) = self
                .quorum_proposal_payload_commit_to_quorum_proposal
                .entry(payload_builder_commitment.clone())
            {
                let qc_proposal_data = qc_proposal_data.remove();

                // make sure we don't clone for the bootstrapping da and qc proposals
                // also make sure we clone for the same view number( check incase payload commitments are same)
                // this will handle the case when the intended builder state can spawn
                if qc_proposal_data.view_number == view_number {
                    tracing::info!(
                        "Spawning a clone from process DA proposal for view number: {:?}",
                        view_number
                    );
                    // remove this entry from the qc_proposal_payload_commit_to_quorum_proposal hashmap
                    self.quorum_proposal_payload_commit_to_quorum_proposal
                        .remove(&payload_builder_commitment.clone());

                    // if bootstrap in spawning it, then empty out its txns (part of GC)
                    if handled_by_bootstrap {
                        self.tx_hash_to_available_txns.clear();
                        self.timestamp_to_tx.clear();
                    }
                    let (req_sender, req_receiver) = broadcast(self.req_receiver.capacity());
                    self.clone_with_receiver(req_receiver)
                        .spawn_clone(da_proposal_data, qc_proposal_data, sender, req_sender)
                        .await;
                } else {
                    tracing::debug!("Not spawning a clone despite matching DA and QC payload commitments, as they corresponds to different view numbers");
                }
            } else {
                e.insert(da_proposal_data);
            }
        } else {
            tracing::debug!("Payload commitment already exists in the da_proposal_payload_commit_to_da_proposal hashmap, so ignoring it");
        }
    }

    /// processing the quorum proposal
    //#[tracing::instrument(skip_all, name = "Process Quorum Proposal")]
    #[tracing::instrument(skip_all, name = "process quorum proposal",
                                    fields(builder_built_from_proposed_block = %self.built_from_proposed_block))]
    async fn process_quorum_proposal(&mut self, qc_msg: QCMessage<TYPES>) {
        tracing::debug!(
            "Builder Received QC Message for view {:?}",
            qc_msg.proposal.data.view_number
        );

        let mut handled_by_bootstrap = false;
        // Two cases to handle:
        // Case 1: Bootstrapping phase
        // Case 2: No intended builder state exist
        // To handle both cases, we can have the bootstrap builder running,
        // and only doing the insertion if and only if intended builder state for a particulat view is not present
<<<<<<< HEAD
        // check the presence of da_msg.proposal.data.view_number-1 in the spawned_clones_list
=======
        // check the presence of da_msg.proposal.data.view_number-1 in the the spawned_builder_states list
>>>>>>> 5cf43f09
        if self.built_from_proposed_block.view_number.get_u64()
            == self.bootstrap_view_number.get_u64()
            && (qc_msg.proposal.data.view_number.get_u64() == 0
                || !self
                    .global_state
                    .read_arc()
                    .await
                    .check_builder_state_existence_for_a_view(
                        &(qc_msg.proposal.data.view_number - 1),
                    ))
        {
            tracing::info!("QC Proposal handled by bootstrapped builder state");
            handled_by_bootstrap = true;
        } else if qc_msg.proposal.data.justify_qc.view_number
            != self.built_from_proposed_block.view_number
            || (qc_msg.proposal.data.justify_qc.get_data().leaf_commit
                != self.built_from_proposed_block.leaf_commit)
        {
            tracing::debug!("Either View number {:?} or leaf commit{:?} from justify qc does not match the built-in info {:?}, so returning",
            qc_msg.proposal.data.justify_qc.view_number, qc_msg.proposal.data.justify_qc.get_data().leaf_commit, self.built_from_proposed_block);
            return;
        }

        let qc_proposal_data = qc_msg.proposal.data;
        let sender = qc_msg.sender;
        let view_number = qc_proposal_data.view_number;
        let payload_builder_commitment = qc_proposal_data.block_header.builder_commitment();

        tracing::debug!(
            "Extracted payload builder commitment from the quorum proposal: {:?}",
            payload_builder_commitment
        );

        // first check whether vid_commitment exists in the qc_payload_commit_to_qc hashmap, if yer, ignore it, otherwise validate it and later insert in
        if let std::collections::hash_map::Entry::Vacant(e) = self
            .quorum_proposal_payload_commit_to_quorum_proposal
            .entry(payload_builder_commitment.clone())
        {
            // if we have matching da and quorum proposals, we can skip storing the one, and remove the other from storage, and call build_block with both, to save a little space.
            if let Entry::Occupied(da_proposal_data) = self
                .da_proposal_payload_commit_to_da_proposal
                .entry(payload_builder_commitment.clone())
            {
                let da_proposal_data = da_proposal_data.remove();

                // remove the entry from the da_proposal_payload_commit_to_da_proposal hashmap
                self.da_proposal_payload_commit_to_da_proposal
                    .remove(&payload_builder_commitment);

                // also make sure we clone for the same view number( check incase payload commitments are same)
                if da_proposal_data.view_number == view_number {
                    tracing::info!(
                        "Spawning a clone from process QC proposal for view number: {:?}",
                        view_number
                    );
                    // if handled by bootstrap, then empty out its txns (part of GC)
                    if handled_by_bootstrap {
                        self.tx_hash_to_available_txns.clear();
                        self.timestamp_to_tx.clear();
                    }
                    let (req_sender, req_receiver) = broadcast(self.req_receiver.capacity());
                    self.clone_with_receiver(req_receiver)
                        .spawn_clone(da_proposal_data, qc_proposal_data, sender, req_sender)
                        .await;
                } else {
                    tracing::debug!("Not spawning a clone despite matching DA and QC payload commitments, as they corresponds to different view numbers");
                }
            } else {
                e.insert(qc_proposal_data.clone());
            }
        } else {
            tracing::debug!("Payload commitment already exists in the quorum_proposal_payload_commit_to_quorum_proposal hashmap, so ignoring it");
        }
    }

    /// processing the decide event
    #[tracing::instrument(skip_all, name = "process decide event",
                                   fields(builder_built_from_proposed_block = %self.built_from_proposed_block))]
    async fn process_decide_event(&mut self, decide_msg: DecideMessage<TYPES>) -> Option<Status> {
        // special clone already launched the clone, then exit
        // if you haven't launched the clone, then you don't exit, you need atleast one clone to function properly
        // the special value can be 0 itself, or a view number 0 is also right answer
        let _block_size = decide_msg.block_size;
        let latest_leaf_view_number = decide_msg.latest_decide_view_number;
        let latest_leaf_view_number_as_i64 = latest_leaf_view_number.get_u64() as i64;

        // Garbage collection
        // Keep the builder states stay active till their built in view + BUFFER_VIEW_NUM
        if self.built_from_proposed_block.view_number.get_u64()
            == self.bootstrap_view_number.get_u64()
        {
            // required to convert to prevent underflow on u64's
            let last_bootstrap_garbage_collected_as_i64 = self
                .last_bootstrap_garbage_collected_decided_seen_view_num
                .get_u64() as i64;

            if (latest_leaf_view_number_as_i64 - last_bootstrap_garbage_collected_as_i64)
                >= 2 * self.buffer_view_num_count as i64
            {
                tracing::info!(
                    "Bootstrapped builder state garbage collected for view number {:?}",
                    latest_leaf_view_number.get_u64()
                );

                let to_be_garbage_collected_view_num =
                    <<TYPES as NodeType>::Time as ConsensusTime>::new(
                        latest_leaf_view_number.get_u64() - self.buffer_view_num_count,
                    );

                let to_garbage_collect: HashSet<(VidCommitment, BuilderCommitment, TYPES::Time)> =
                    self.builder_commitments
                        .iter()
                        .filter(|&(_, _, view_number)| {
                            (*view_number) <= to_be_garbage_collected_view_num
                        })
                        .cloned()
                        .collect();

                self.global_state.write_arc().await.remove_handles(
                    &self.built_from_proposed_block.vid_commitment,
                    to_garbage_collect,
                    latest_leaf_view_number,
                    true,
                );

                // Remove builder commitments for older views
                self.builder_commitments.retain(|(_, _, view_number)| {
                    (*view_number) > to_be_garbage_collected_view_num
                });

                self.da_proposal_payload_commit_to_da_proposal.retain(
                    |_builder_commitment, da_proposal| {
                        da_proposal.view_number > to_be_garbage_collected_view_num
                    },
                );

                self.quorum_proposal_payload_commit_to_quorum_proposal
                    .retain(|_builder_commitment, quorum_proposal| {
                        quorum_proposal.view_number > to_be_garbage_collected_view_num
                    });

                // update the last_bootstrap_garbage_collected_decided_seen_view_num
                self.last_bootstrap_garbage_collected_decided_seen_view_num =
                    to_be_garbage_collected_view_num;

                // Not return from here, needs leaf cleaning also
                //return Some(Status::ShouldContinue);
            }
        } else if self.built_from_proposed_block.view_number < latest_leaf_view_number {
            tracing::info!("Task view is less than the currently decided leaf view {:?}; exiting builder state for view {:?}", latest_leaf_view_number.get_u64(), self.built_from_proposed_block.view_number.get_u64());
            self.global_state.write_arc().await.remove_handles(
                &self.built_from_proposed_block.vid_commitment,
                self.builder_commitments.clone(),
                latest_leaf_view_number,
                false,
            );
            return Some(Status::ShouldExit);
        }

        return Some(Status::ShouldContinue);
    }

    // spawn a clone of the builder state
    #[tracing::instrument(skip_all, name = "spawn_clone",
                                    fields(builder_built_from_proposed_block = %self.built_from_proposed_block))]
    async fn spawn_clone(
        mut self,
        da_proposal: DAProposal<TYPES>,
        quorum_proposal: QuorumProposal<TYPES>,
        _leader: TYPES::SignatureKey,
        req_sender: BroadcastSender<MessageType<TYPES>>,
    ) {
        self.built_from_proposed_block.view_number = quorum_proposal.view_number;
        self.built_from_proposed_block.vid_commitment =
            quorum_proposal.block_header.payload_commitment();
        self.built_from_proposed_block.builder_commitment =
            quorum_proposal.block_header.builder_commitment();
        let leaf = Leaf::from_quorum_proposal(&quorum_proposal);

        self.built_from_proposed_block.leaf_commit = leaf.commit();

        let payload = <TYPES::BlockPayload as BlockPayload>::from_bytes(
            &da_proposal.encoded_transactions,
            quorum_proposal.block_header.metadata(),
        );
        payload
            .transaction_commitments(quorum_proposal.block_header.metadata())
            .iter()
            .for_each(|txn| {
                if let Entry::Occupied(txn_info) = self.tx_hash_to_available_txns.entry(*txn) {
                    self.timestamp_to_tx.remove(&txn_info.get().0);
                    self.included_txns.insert(*txn);
                    txn_info.remove_entry();
                }
            });

        // register the spawned builder state to spawned_builder_states in the global state
        self.global_state
            .write_arc()
            .await
            .spawned_builder_states
            .insert(
                (
                    self.built_from_proposed_block.vid_commitment,
                    self.built_from_proposed_block.view_number,
                ),
                req_sender,
            );

        self.event_loop();
    }

    // build a block
    #[tracing::instrument(skip_all, name = "build block",
                                    fields(builder_built_from_proposed_block = %self.built_from_proposed_block))]
    async fn build_block(
        &mut self,
        matching_vid: VidCommitment,
        requested_view_number: TYPES::Time,
    ) -> Option<BuildBlockInfo<TYPES>> {
        // try to provide atleast one txn inside the block, ideally this should be a threshold through configurable value,
        // if it gets non-zero before timeout return, otherwise return after timeout
        if self.timestamp_to_tx.is_empty() {
            let timeout_after = Instant::now() + self.maximize_txn_capture_timeout;
            let sleep_interval = self.maximize_txn_capture_timeout / 10;
            loop {
                if let Ok(MessageType::TransactionMessage(rtx_msg)) = self.tx_receiver.try_recv() {
                    tracing::debug!(
                        "Received ({:?}) txns msg in builder {:?}",
                        rtx_msg.txns.len(),
                        self.built_from_proposed_block,
                    );
                    if rtx_msg.tx_type == TransactionSource::HotShot {
                        self.process_hotshot_transaction(rtx_msg.txns);
                    } else {
                        self.process_external_transaction(rtx_msg.txns);
                    }
                    tracing::debug!("tx map size: {}", self.tx_hash_to_available_txns.len());
                }
                // return if non-zero txns are available
                if !self.timestamp_to_tx.is_empty() {
                    break;
                }
                // if would timeout before next wake, return
                if Instant::now() + sleep_interval > timeout_after {
                    break;
                }

                async_sleep(sleep_interval).await;
            }
        }

        if let Ok((payload, metadata)) = <TYPES::BlockPayload as BlockPayload>::from_transactions(
            self.timestamp_to_tx.iter().filter_map(|(_ts, tx_hash)| {
                self.tx_hash_to_available_txns
                    .get(tx_hash)
                    .map(|(_ts, tx, _source)| tx.clone())
            }),
            self.instance_state.clone(),
        ) {
            let builder_hash = payload.builder_commitment(&metadata);
            // count the number of txns
            let txn_count = payload.num_transactions(&metadata);

           // insert the recently built block into the builder commitments
            self.builder_commitments.insert((
                matching_vid,
                builder_hash.clone(),
                requested_view_number,
            ));

            let encoded_txns: Vec<u8> = payload.encode().unwrap().to_vec();
            let block_size: u64 = encoded_txns.len() as u64;
            let offered_fee: u64 = self.base_fee * block_size;

            // get the total nodes from the builder state.
            // stored while processing the DA Proposal
            let vid_num_nodes = self.total_nodes.get();

            // spawn a task to calculate the VID commitment, and pass the handle to the global state
            // later global state can await on it before replying to the proposer
            let (unbounded_sender, unbounded_receiver) = unbounded();
            #[allow(unused_must_use)]
            async_spawn(async move {
                let (vidc, pre_compute_data) =
                    precompute_vid_commitment(&encoded_txns, vid_num_nodes);
                unbounded_sender.send((vidc, pre_compute_data)).await;
            });

            tracing::info!(
                "Builder view num {:?}, building block with {:?} txns, with builder hash {:?}",
                self.built_from_proposed_block.view_number,
                txn_count,
                builder_hash
            );

            Some(BuildBlockInfo {
                builder_hash,
                block_size,
                offered_fee,
                block_payload: payload,
                metadata,
                vid_receiver: unbounded_receiver,
            })
        } else {
            tracing::warn!("build block, returning None");
            None
        }
    }

    async fn process_block_request(&mut self, req: RequestMessage) {
        let requested_vid_commitment = req.requested_vid_commitment;
        let requested_view_number =
            <<TYPES as NodeType>::Time as ConsensusTime>::new(req.requested_view_number);
        // If a spawned clone is active then it will handle the request, otherwise the bootstrapped builder will handle it based on flag bootstrap_build_block
        if (requested_vid_commitment == self.built_from_proposed_block.vid_commitment
            && requested_view_number == self.built_from_proposed_block.view_number)
<<<<<<< HEAD
            || (self.built_from_proposed_block.view_number.get_u64()
                == self.bootstrap_view_number.get_u64())
=======
            || ((self.built_from_proposed_block.view_number.get_u64()
                == self.bootstrap_view_number.get_u64()
                && req.bootstrap_build_block)
                && !self
                    .global_state
                    .read_arc()
                    .await
                    .check_builder_state_existence_for_a_view(&requested_view_number))
>>>>>>> 5cf43f09
        {
            tracing::info!(
                "Request handled by builder with view {:?} for (parent {:?}, view_num: {:?})",
                self.built_from_proposed_block.view_number,
                requested_vid_commitment,
                requested_view_number
            );
            let response = self
                .build_block(requested_vid_commitment, requested_view_number)
                .await;

            match response {
                Some(response) => {
                    // form the response message
                    let response_msg = ResponseMessage {
                        builder_hash: response.builder_hash.clone(),
                        block_size: response.block_size,
                        offered_fee: response.offered_fee,
                    };

                    let builder_hash = response.builder_hash.clone();
                    self.global_state.write_arc().await.update_global_state(
                        response,
                        requested_vid_commitment,
                        requested_view_number,
                        response_msg.clone(),
                    );

                    // ... and finally, send the response
                    req.response_channel.send(response_msg).await.unwrap();

                    tracing::info!(
                        "Builder {:?} Sent response to the request{:?} with builder hash {:?}",
                        self.built_from_proposed_block.view_number,
                        req,
                        builder_hash
                    );
                }
                None => {
                    tracing::warn!("No response to send");
                }
            }
        } else {
            tracing::debug!("Builder {:?} Requested Builder commitment does not match the built_from_view, so ignoring it", self.built_from_proposed_block.view_number);
        }
    }
    #[tracing::instrument(skip_all, name = "event loop",
                                    fields(builder_built_from_proposed_block = %self.built_from_proposed_block))]
    fn event_loop(mut self) {
        let _builder_handle = async_spawn(async move {
            loop {
                tracing::debug!("Builder event loop");
                // read all the available txns from the channel and process them
                while let Ok(tx) = self.tx_receiver.try_recv() {
                    if let MessageType::TransactionMessage(rtx_msg) = tx {
                        tracing::debug!(
                            "Received ({:?}) txns msg in builder {:?}",
                            rtx_msg.txns.len(),
                            self.built_from_proposed_block,
                        );
                        if rtx_msg.tx_type == TransactionSource::HotShot {
                            self.process_hotshot_transaction(rtx_msg.txns);
                        } else {
                            self.process_external_transaction(rtx_msg.txns);
                        }
                        tracing::debug!("tx map size: {}", self.tx_hash_to_available_txns.len());
                    }
                }

                futures::select! {
                    req = self.req_receiver.next() => {
                        tracing::debug!("Received request msg in builder {:?}: {:?}", self.built_from_proposed_block.view_number, req);
                        match req {
                            Some(req) => {
                                if let MessageType::RequestMessage(req) = req {
                                    tracing::debug!(
                                        "Received request msg in builder {:?}: {:?}",
                                        self.built_from_proposed_block.view_number,
                                        req
                                    );
                                    self.process_block_request(req).await;
                                } else {
                                    tracing::warn!("Unexpected message on requests channel: {:?}", req);
                                }
                            }
                            None => {
                                tracing::info!("No more request messages to consume");
                            }
                        }
                    },
                    tx = self.tx_receiver.next() => {
                        match tx {
                            Some(tx) => {
                                if let MessageType::TransactionMessage(rtx_msg) = tx {
                                    tracing::debug!(
                                        "Received ({:?}) txns msg in builder {:?}",
                                        rtx_msg.txns.len(),
                                        self.built_from_proposed_block,
                                    );
                                    if rtx_msg.tx_type == TransactionSource::HotShot {
                                        self.process_hotshot_transaction(rtx_msg.txns);
                                    } else {
                                        self.process_external_transaction(rtx_msg.txns);
                                    }
                                    tracing::debug!("tx map size: {}", self.tx_hash_to_available_txns.len());
                                }
                            }
                            None => {
                                tracing::info!("No more tx messages to consume");
                            }
                        }
                    },
                    da = self.da_proposal_receiver.next() => {
                        match da {
                            Some(da) => {
                                if let MessageType::DAProposalMessage(rda_msg) = da {
                                    tracing::debug!("Received da proposal msg in builder {:?}:\n {:?}", self.built_from_proposed_block, rda_msg.proposal.data.view_number);
                                    self.process_da_proposal(rda_msg).await;
                                }
                            }
                            None => {
                                tracing::info!("No more da proposal messages to consume");
                            }
                        }
                    },
                    qc = self.qc_receiver.next() => {
                        match qc {
                            Some(qc) => {
                                if let MessageType::QCMessage(rqc_msg) = qc {
                                    tracing::debug!("Received qc msg in builder {:?}:\n {:?} from index", self.built_from_proposed_block, rqc_msg.proposal.data.view_number);
                                    self.process_quorum_proposal(rqc_msg).await;
                                }
                            }
                            None => {
                                tracing::info!("No more qc messages to consume");
                            }
                        }
                    },
                    decide = self.decide_receiver.next() => {
                        match decide {
                            Some(decide) => {
                                if let MessageType::DecideMessage(rdecide_msg) = decide {
                                    tracing::debug!("Received decide msg in builder {:?}:\n {:?} from index", self.built_from_proposed_block, rdecide_msg);
                                    let decide_status = self.process_decide_event(rdecide_msg).await;
                                    match decide_status{
                                        Some(Status::ShouldExit) => {
                                            tracing::info!("Exiting the builder {:?}", self.built_from_proposed_block);
                                            return;
                                        }
                                        Some(Status::ShouldContinue) => {
                                            tracing::debug!("continue the builder {:?}", self.built_from_proposed_block);
                                            continue;
                                        }
                                        None => {
                                            tracing::debug!("None type: continue the builder {:?}", self.built_from_proposed_block);
                                            continue;
                                        }
                                    }
                                }
                            }
                            None => {
                                tracing::info!("No more decide messages to consume");
                            }
                        }
                    },
                };
            }
        });
    }
}
/// Unifies the possible messages that can be received by the builder
#[derive(Debug, Clone)]
pub enum MessageType<TYPES: NodeType> {
    TransactionMessage(TransactionMessage<TYPES>),
    DecideMessage(DecideMessage<TYPES>),
    DAProposalMessage(DAProposalMessage<TYPES>),
    QCMessage(QCMessage<TYPES>),
    RequestMessage(RequestMessage),
}

#[allow(clippy::too_many_arguments)]
impl<TYPES: NodeType> BuilderState<TYPES> {
    pub fn new(
        built_from_proposed_block: BuiltFromProposedBlock<TYPES>,
        tx_receiver: BroadcastReceiver<MessageType<TYPES>>,
        decide_receiver: BroadcastReceiver<MessageType<TYPES>>,
        da_proposal_receiver: BroadcastReceiver<MessageType<TYPES>>,
        qc_receiver: BroadcastReceiver<MessageType<TYPES>>,
        req_receiver: BroadcastReceiver<MessageType<TYPES>>,
        global_state: Arc<RwLock<GlobalState<TYPES>>>,
        num_nodes: NonZeroUsize,
        bootstrap_view_number: TYPES::Time,
        buffer_view_num_count: u64,
        maximize_txn_capture_timeout: Duration,
        base_fee: u64,
        instance_state: Arc<dyn InstanceState>,
    ) -> Self {
        BuilderState {
            timestamp_to_tx: BTreeMap::new(),
            tx_hash_to_available_txns: HashMap::new(),
            included_txns: HashSet::new(),
            built_from_proposed_block,
            tx_receiver,
            decide_receiver,
            da_proposal_receiver,
            qc_receiver,
            req_receiver,
            da_proposal_payload_commit_to_da_proposal: HashMap::new(),
            quorum_proposal_payload_commit_to_quorum_proposal: HashMap::new(),
            global_state,
            builder_commitments: HashSet::new(),
            total_nodes: num_nodes,
            bootstrap_view_number,
            last_bootstrap_garbage_collected_decided_seen_view_num: bootstrap_view_number,
            buffer_view_num_count,
            maximize_txn_capture_timeout,
            base_fee,
            instance_state,
        }
    }
    pub fn clone_with_receiver(&self, req_receiver: BroadcastReceiver<MessageType<TYPES>>) -> Self {
        BuilderState {
            timestamp_to_tx: self.timestamp_to_tx.clone(),
            tx_hash_to_available_txns: self.tx_hash_to_available_txns.clone(),
            included_txns: self.included_txns.clone(),
            built_from_proposed_block: self.built_from_proposed_block.clone(),
            tx_receiver: self.tx_receiver.clone(),
            decide_receiver: self.decide_receiver.clone(),
            da_proposal_receiver: self.da_proposal_receiver.clone(),
            qc_receiver: self.qc_receiver.clone(),
            req_receiver,
            da_proposal_payload_commit_to_da_proposal: self
                .da_proposal_payload_commit_to_da_proposal
                .clone(),
            quorum_proposal_payload_commit_to_quorum_proposal: self
                .quorum_proposal_payload_commit_to_quorum_proposal
                .clone(),
            global_state: self.global_state.clone(),
            builder_commitments: self.builder_commitments.clone(),
            total_nodes: self.total_nodes,
            bootstrap_view_number: self.bootstrap_view_number,
            spawned_clones_list: self.spawned_clones_list.clone(),
            last_bootstrap_garbage_collected_decided_seen_view_num: self
                .last_bootstrap_garbage_collected_decided_seen_view_num,
            buffer_view_num_count: self.buffer_view_num_count,
            maximize_txn_capture_timeout: self.maximize_txn_capture_timeout,
            base_fee: self.base_fee,
            instance_state: self.instance_state.clone(),
        }
    }
}<|MERGE_RESOLUTION|>--- conflicted
+++ resolved
@@ -418,11 +418,7 @@
         // Case 2: No intended builder state exist
         // To handle both cases, we can have the bootstrap builder running,
         // and only doing the insertion if and only if intended builder state for a particulat view is not present
-<<<<<<< HEAD
-        // check the presence of da_msg.proposal.data.view_number-1 in the spawned_clones_list
-=======
-        // check the presence of da_msg.proposal.data.view_number-1 in the the spawned_builder_states list
->>>>>>> 5cf43f09
+        // check the presence of da_msg.proposal.data.view_number-1 in the spawned_builder_states
         if self.built_from_proposed_block.view_number.get_u64()
             == self.bootstrap_view_number.get_u64()
             && (qc_msg.proposal.data.view_number.get_u64() == 0
@@ -687,7 +683,7 @@
             // count the number of txns
             let txn_count = payload.num_transactions(&metadata);
 
-           // insert the recently built block into the builder commitments
+            // insert the recently built block into the builder commitments
             self.builder_commitments.insert((
                 matching_vid,
                 builder_hash.clone(),
@@ -740,19 +736,8 @@
         // If a spawned clone is active then it will handle the request, otherwise the bootstrapped builder will handle it based on flag bootstrap_build_block
         if (requested_vid_commitment == self.built_from_proposed_block.vid_commitment
             && requested_view_number == self.built_from_proposed_block.view_number)
-<<<<<<< HEAD
             || (self.built_from_proposed_block.view_number.get_u64()
                 == self.bootstrap_view_number.get_u64())
-=======
-            || ((self.built_from_proposed_block.view_number.get_u64()
-                == self.bootstrap_view_number.get_u64()
-                && req.bootstrap_build_block)
-                && !self
-                    .global_state
-                    .read_arc()
-                    .await
-                    .check_builder_state_existence_for_a_view(&requested_view_number))
->>>>>>> 5cf43f09
         {
             tracing::info!(
                 "Request handled by builder with view {:?} for (parent {:?}, view_num: {:?})",
