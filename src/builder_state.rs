// Copyright (c) 2024 Espresso Systems (espressosys.com)
// This file is part of the HotShot Builder Protocol.
//

use hotshot_types::{
    traits::{node_implementation::{NodeType as BuilderType,ConsensusTime}, block_contents::vid_commitment, signature_key::SignatureKey},
    data::{DAProposal, Leaf, QuorumProposal, VidCommitment, VidScheme, VidSchemeTrait, test_srs},
    simple_certificate::QuorumCertificate,
    message::Proposal,
    traits::{block_contents::{BlockPayload, BlockHeader}, election::Membership},
    utils::BuilderCommitment,
    vote::Certificate,
};

use commit::{Commitment, Committable};

use futures::StreamExt;//::select_all;
use async_std::task::JoinHandle;
use async_broadcast::Receiver as BroadcastReceiver;
use async_std::task;
use async_trait::async_trait;
use async_compatibility_layer::channel:: UnboundedSender;
use async_lock::RwLock;
use async_compatibility_layer::art::async_spawn;

use core::panic;
use std::collections::hash_map::Entry;
use std::collections::{BTreeMap, HashMap, HashSet};
use std::sync::Arc;
use std::time::SystemTime;
use std::fmt::Debug;
use std::cmp::PartialEq;

use crate::service::GlobalState;

pub type TxTimeStamp = u128;

/// Enum to hold the different sources of the transaction
#[derive(Clone, Debug, PartialEq)]
pub enum TransactionSource {
    External, // txn from the external source i.e private mempool
    HotShot, // txn from the HotShot network i.e public mempool
}

/// Transaction Message to be put on the tx channel
#[derive(Clone, Debug, PartialEq)]
pub struct TransactionMessage<TYPES:BuilderType>{
    pub tx: TYPES::Transaction,
    pub tx_type: TransactionSource,
}
/// Decide Message to be put on the decide channel
#[derive(Clone, Debug, PartialEq)]
pub struct DecideMessage<TYPES:BuilderType>{
    pub leaf_chain: Arc<Vec<Leaf<TYPES>>>,
    pub qc: Arc<QuorumCertificate<TYPES>>,
    pub block_size: Option<u64>
}
/// DA Proposal Message to be put on the da proposal channel
#[derive(Clone, Debug, PartialEq)]
pub struct DAProposalMessage<TYPES:BuilderType>{
    pub proposal: Proposal<TYPES, DAProposal<TYPES>>,
    pub sender: TYPES::SignatureKey,
    pub total_nodes: usize,
}
/// QC Message to be put on the quorum proposal channel
#[derive(Clone, Debug, PartialEq)]
pub struct QCMessage<TYPES:BuilderType>{
    pub proposal: Proposal<TYPES, QuorumProposal<TYPES>>,
    pub sender: TYPES::SignatureKey,
}
/// Request Message to be put on the request channel
#[derive(Clone, Debug, PartialEq)]
pub struct RequestMessage{
    pub requested_vid_commitment: VidCommitment,
    //pub total_nodes: usize
}
/// Response Message to be put on the response channel
#[derive(Debug, Clone)]
pub struct ResponseMessage<TYPES: BuilderType>{
    pub block_hash: BuilderCommitment, //TODO: Need to pull out from hotshot
    pub block_size: u64,
    pub offered_fee: u64,
    pub block_payload: TYPES::BlockPayload,
    pub metadata: <<TYPES as BuilderType>::BlockPayload as BlockPayload>::Metadata,
    pub join_handle: Arc::<JoinHandle<()>>,
    pub signature:<<TYPES as BuilderType>::SignatureKey as SignatureKey>::PureAssembledSignatureType,
    pub sender: TYPES::SignatureKey,
}
/// Enum to hold the status out of the decide event
pub enum Status {
    ShouldExit,
    ShouldContinue,
}

#[derive(Debug, Clone)]
pub struct BuilderState<TYPES: BuilderType>{

    // identity keys for the builder
    pub builder_keys: (TYPES::SignatureKey, <<TYPES as BuilderType>::SignatureKey as SignatureKey>::PrivateKey), //TODO (pub,priv) key of the builder, may be good to keep a ref
    
    // timestamp to tx hash, used for ordering for the transactions
    pub timestamp_to_tx: BTreeMap<TxTimeStamp, Commitment<TYPES::Transaction>>,
    
    // transaction hash to available transaction data
    pub tx_hash_to_available_txns: HashMap<Commitment<TYPES::Transaction>,(TxTimeStamp, TYPES::Transaction, TransactionSource)>,

    /// Included txs set while building blocks
    pub included_txns: HashSet<Commitment<TYPES::Transaction>>,
 
    /// block hash to the block payload
    pub block_hash_to_block: HashMap<VidCommitment, TYPES::BlockPayload>,

    /// da_proposal_payload_commit to da_proposal
    pub da_proposal_payload_commit_to_da_proposal: HashMap<VidCommitment, DAProposal<TYPES>>,

    /// quorum_proposal_payload_commit to quorum_proposal
    pub quorum_proposal_payload_commit_to_quorum_proposal: HashMap<VidCommitment, QuorumProposal<TYPES>>,

    /// view number of the basis for this block
    /// vid commitment of the basis for this block
    /// Commitment<Leaf<TYPES>> => QuorumCertificate::vote_commitment
    pub built_from_view_vid_leaf: (TYPES::Time, VidCommitment, Commitment<Leaf<TYPES>>),

    // Channel Receivers for the HotShot events, Tx_receiver could also receive the external transactions
    /// transaction receiver
    pub tx_receiver: BroadcastReceiver<MessageType<TYPES>>,

    /// decide receiver
    pub decide_receiver: BroadcastReceiver<MessageType<TYPES>>,
    
    /// da proposal receiver
    pub da_proposal_receiver: BroadcastReceiver<MessageType<TYPES>>,
    
    /// quorum proposal receiver
    pub qc_receiver: BroadcastReceiver<MessageType<TYPES>>,

    // channel receiver for the block requests
    pub req_receiver: BroadcastReceiver<MessageType<TYPES>>,

    // global state handle, defined in the service.rs
    pub global_state: Arc::<RwLock::<GlobalState<TYPES>>>,

    // response sender
    pub response_sender: UnboundedSender<ResponseMessage<TYPES>>,

    // quorum membership
    pub quorum_membership: Arc<TYPES::Membership>,

    // builder Commitements
    pub builder_commitments: Vec<BuilderCommitment>,
}
/// Trait to hold the helper functions for the builder
#[async_trait]
pub trait BuilderProgress<TYPES: BuilderType> {
    /// process the external transaction
    fn process_external_transaction(&mut self, tx: TYPES::Transaction);
    
    /// process the hotshot transaction
    fn process_hotshot_transaction(&mut self,  tx: TYPES::Transaction);
    
    /// process the DA proposal
    fn process_da_proposal(&mut self, da_msg: DAProposalMessage<TYPES>);
    
    /// process the quorum proposal
    fn process_quorum_proposal(&mut self, qc_msg: QCMessage<TYPES>);
    
    /// process the decide event
    async fn process_decide_event(&mut self, decide_msg: DecideMessage<TYPES>) -> Option<Status>;

    /// spawn a clone of builder
    fn spawn_clone(self, da_proposal: DAProposal<TYPES>, quorum_proposal: QuorumProposal<TYPES>, leader: TYPES::SignatureKey);

    /// build a block
    fn build_block(&mut self, matching_vid: VidCommitment) -> Option<ResponseMessage<TYPES>>;

    /// Event Loop
    fn event_loop(self);
    
    /// process the block request
    async fn process_block_request(&mut self, req: RequestMessage);

}


#[async_trait]
//#[tracing::instrument(skip_all)]
impl<TYPES: BuilderType> BuilderProgress<TYPES> for BuilderState<TYPES>{

    /// processing the external i.e private mempool transaction
    fn process_external_transaction(&mut self, tx: TYPES::Transaction)
    {
        // PRIVATE MEMPOOL TRANSACTION PROCESSING
        tracing::info!("Processing external transaction");
        // check if the transaction already exists in either the included set or the local tx pool
        // if it exits, then we can ignore it and return
        // else we can insert it into local tx pool
        // get tx_hash as keu
        let tx_hash = tx.commit();
        // If it already exists, then discard it. Decide the existence based on the tx_hash_tx and check in both the local pool and already included txns
        if self.tx_hash_to_available_txns.contains_key(&tx_hash) || self.included_txns.contains(&tx_hash) {
                tracing::info!("Transaction already exists in the builderinfo.txid_to_tx hashmap, So we can ignore it");
                return;
        }
        else {
                // get the current timestamp in nanoseconds; it used for ordering the transactions
                let tx_timestamp = SystemTime::now().duration_since(SystemTime::UNIX_EPOCH).unwrap().as_nanos();
                
                // insert into both timestamp_tx and tx_hash_tx maps
                self.timestamp_to_tx.insert(tx_timestamp, tx_hash.clone());
                self.tx_hash_to_available_txns.insert(tx_hash, (tx_timestamp, tx, TransactionSource::External));
        }
    }
    
    /// processing the hotshot i.e public mempool transaction
<<<<<<< HEAD
=======
    #[tracing::instrument(skip_all, name = "process hotshot transaction", 
                                    fields(builder_view=%self.built_from_view_vid_leaf.0.get_u64(), 
                                           builder_vid=%self.built_from_view_vid_leaf.1.clone(),
                                           builder_leaf=%self.built_from_view_vid_leaf.2.clone()))]
>>>>>>> 1be55a75
    fn process_hotshot_transaction(&mut self, tx: TYPES::Transaction)
    {
        let tx_hash = tx.commit();
        // HOTSHOT MEMPOOL TRANSACTION PROCESSING
        // If it already exists, then discard it. Decide the existence based on the tx_hash_tx and check in both the local pool and already included txns
        if self.tx_hash_to_available_txns.contains_key(&tx_hash) || self.included_txns.contains(&tx_hash) {
            tracing::info!("Transaction already exists in the builderinfo.txid_to_tx hashmap, So we can ignore it");
            return;
        } else {
                // get the current timestamp in nanoseconds
               let tx_timestamp = SystemTime::now().duration_since(SystemTime::UNIX_EPOCH).unwrap().as_nanos();
                
                // insert into both timestamp_tx and tx_hash_tx maps
                self.timestamp_to_tx.insert(tx_timestamp, tx_hash.clone());
                self.tx_hash_to_available_txns.insert(tx_hash, (tx_timestamp, tx, TransactionSource::HotShot));
        }
    }
    
    /// processing the DA proposal
<<<<<<< HEAD
=======
    //#[tracing::instrument(skip_all, name = "Process DA Proposal", fields(builder_id=%self.built_from_view_vid_leaf.0.get_u64(), builder_commitments=%self.built_from_view_vid_leaf.1.clone()))]
    #[tracing::instrument(skip_all, name = "process da proposal", 
                                    fields(builder_view=%self.built_from_view_vid_leaf.0.get_u64(), 
                                           builder_vid=%self.built_from_view_vid_leaf.1.clone(),
                                           builder_leaf=%self.built_from_view_vid_leaf.2.clone()))]
>>>>>>> 1be55a75
    fn process_da_proposal(&mut self, da_msg: DAProposalMessage<TYPES>)
    {
        // Validation
        // check for view number
        // check for signature validation and correct leader (both of these are done in the service.rs i.e. before putting hotshot events onto the da channel)

        // bootstrapping part
        // if the view number is 0 then keep going, and don't return from it
<<<<<<< HEAD
        if self.built_from_view_vid_leaf.0.get_u64() == 0 {
            tracing::info!("In bootstrapping phase");
        }
        else if da_msg.proposal.data.view_number != self.built_from_view_vid_leaf.0{
                tracing::info!("View number does not match the built_from_view, so ignoring it");
                return;
        }

=======
        if self.built_from_view_vid_leaf.0.get_u64() == 0 && self.tx_receiver.receiver_count() <=1{
            tracing::info!("In bootstrapping phase");
        }
        else if da_msg.proposal.data.view_number <= self.built_from_view_vid_leaf.0{
            tracing::info!("View number is lesser or equal from the built_from_view, so returning");
            return;
        }
    
>>>>>>> 1be55a75
        let da_proposal_data = da_msg.proposal.data.clone();
        let sender = da_msg.sender;

        // get the view number and encoded txns from the da_proposal_data
        let view_number = da_proposal_data.view_number;
        let encoded_txns = da_proposal_data.encoded_transactions;

        let metadata: <<TYPES as BuilderType>::BlockPayload as BlockPayload>::Metadata = da_proposal_data.metadata;

        // generate the vid commitment; num nodes are received through hotshot api in service.rs and passed along with message onto channel
        let total_nodes = da_msg.total_nodes;
        tracing::debug!("Encoded txns in da proposal: {:?} and total nodes: {:?}", encoded_txns, total_nodes);
        let payload_vid_commitment = vid_commitment(&encoded_txns, total_nodes); 
        tracing::debug!("Generated payload commitment from the da proposal: {:?}", payload_vid_commitment);
        if !self.da_proposal_payload_commit_to_da_proposal.contains_key(&payload_vid_commitment) {
            let da_proposal_data = DAProposal {
                encoded_transactions: encoded_txns.clone(),
                metadata: metadata.clone(),
                view_number: view_number,
            };

            // if we have matching da and quorum proposals, we can skip storing the one, and remove the other from storage, and call build_block with both, to save a little space.
            if let Entry::Occupied(qc_proposal_data) = self.quorum_proposal_payload_commit_to_quorum_proposal.entry(payload_vid_commitment.clone()) {
                let qc_proposal_data = qc_proposal_data.remove();
<<<<<<< HEAD
                self.clone().spawn_clone(da_proposal_data, qc_proposal_data, sender);
                // register the clone to the global state
                //self.global_state.get_mut().vid_to_potential_builder_state.insert(payload_vid_commitment, self_clone);
=======
                
                // make sure we don't clone for the bootstrapping da and qc proposals
                if qc_proposal_data.view_number.get_u64() != 0 {
                    tracing::info!("Spawning a clone");
                    self.clone().spawn_clone(da_proposal_data, qc_proposal_data, sender);
                    // register the clone to the global state
                    //self.global_state.get_mut().vid_to_potential_builder_state.insert(payload_vid_commitment, self_clone);
                }
                else {
                    tracing::info!("Not spawning a clone despite matching DA and QC proposals, as they corresponds to bootstrapping phase");
                }
>>>>>>> 1be55a75
            } else {
                self.da_proposal_payload_commit_to_da_proposal.insert(payload_vid_commitment, da_proposal_data);    
            }
            
        }
    }

    /// processing the quorum proposal
<<<<<<< HEAD
=======
    //#[tracing::instrument(skip_all, name = "Process Quorum Proposal")]
    #[tracing::instrument(skip_all, name = "process quorum proposal", 
                                    fields(builder_view=%self.built_from_view_vid_leaf.0.get_u64(), 
                                           builder_vid=%self.built_from_view_vid_leaf.1.clone(),
                                           builder_leaf=%self.built_from_view_vid_leaf.2.clone()))]
>>>>>>> 1be55a75
    fn process_quorum_proposal(&mut self, qc_msg: QCMessage<TYPES>)
    {
         // Validation
        // check for view number
        // check for the leaf commitment
        // check for signature validation and correct leader (both of these are done in the service.rs i.e. before putting hotshot events onto the da channel)
        // can use this commitment to match the da proposal or vice-versa
       
        // bootstrapping part
        // if the view number is 0 then keep going, and don't return from it
<<<<<<< HEAD
        if self.built_from_view_vid_leaf.0.get_u64() == 0{
            tracing::info!("In bootstrapping phase");
        }
        else if qc_msg.proposal.data.view_number != self.built_from_view_vid_leaf.0 ||
           qc_msg.proposal.data.justify_qc.get_data().leaf_commit != self.built_from_view_vid_leaf.2 {
                tracing::info!("Either View number or leaf commit does not match the built-in info, so ignoring it");
                return;
=======
        if self.built_from_view_vid_leaf.0.get_u64() == 0 && self.tx_receiver.receiver_count() <=1{
            tracing::info!("In bootstrapping phase");
        }
        else if qc_msg.proposal.data.justify_qc.view_number != self.built_from_view_vid_leaf.0 ||
            qc_msg.proposal.data.justify_qc.get_data().leaf_commit != self.built_from_view_vid_leaf.2
        {
            tracing::info!("Either View number or leaf commit from justify qc does not match the built-in info, so returning");
            return;
>>>>>>> 1be55a75
        }
        let qc_proposal_data = qc_msg.proposal.data;
        let sender = qc_msg.sender;

        let payload_vid_commitment = qc_proposal_data.block_header.payload_commitment();
        tracing::debug!("Extracted payload commitment from the quorum proposal: {:?}", payload_vid_commitment);
        // first check whether vid_commitment exists in the qc_payload_commit_to_qc hashmap, if yer, ignore it, otherwise validate it and later insert in
        if !self.quorum_proposal_payload_commit_to_quorum_proposal.contains_key(&payload_vid_commitment){
                // if we have matching da and quorum proposals, we can skip storing the one, and remove the other from storage, and call build_block with both, to save a little space.
                if let Entry::Occupied(da_proposal_data) = self.da_proposal_payload_commit_to_da_proposal.entry(payload_vid_commitment.clone()) {
                    let da_proposal_data = da_proposal_data.remove();
<<<<<<< HEAD
                    self.clone().spawn_clone(da_proposal_data, qc_proposal_data, sender);
                    // registed the clone to the global state
                    //self.global_state.get_mut().vid_to_potential_builder_state.insert(payload_vid_commitment, self_clone);
                
=======
                    
                    // make sure we don't clone for the bootstrapping da and qc proposals
                    if da_proposal_data.view_number.get_u64() != 0 {
                        tracing::info!("Spawning a clone");
                        self.clone().spawn_clone(da_proposal_data, qc_proposal_data, sender);
                        // registed the clone to the global state
                        //self.global_state.get_mut().vid_to_potential_builder_state.insert(payload_vid_commitment, self_clone);
                    }
                    else{
                    tracing::info!("Not spawning a clone despite matching DA and QC proposals, as they corresponds to bootstrapping phase");
                    }
>>>>>>> 1be55a75
                } else {
                    self.quorum_proposal_payload_commit_to_quorum_proposal.insert(payload_vid_commitment, qc_proposal_data.clone());
                }
        }
        
    }
    
    /// processing the decide event
<<<<<<< HEAD
=======
    #[tracing::instrument(skip_all, name = "process decide event", 
                                    fields(builder_view=%self.built_from_view_vid_leaf.0.get_u64(), 
                                           builder_vid=%self.built_from_view_vid_leaf.1.clone(),
                                           builder_leaf=%self.built_from_view_vid_leaf.2.clone()))]
>>>>>>> 1be55a75
    async fn process_decide_event(&mut self,  decide_msg: DecideMessage<TYPES>) -> Option<Status>
    {

        // special clone already launched the clone, then exit
        // if you haven't launched the clone, then you don't exit, you need atleast one clone to function properly
        // the special value can be 0 itself, or a view number 0 is also right answer
        let leaf_chain = decide_msg.leaf_chain;
        let _qc = decide_msg.qc;
        let _block_size = decide_msg.block_size;

        
        let _latest_decide_parent_commitment = leaf_chain[0].parent_commitment;
        
        let _latest_decide_commitment = leaf_chain[0].commit();
        
        let leaf_view_number = leaf_chain[0].view_number;

        // bootstrapping case
        // handle the case when we hear a decide event before we have atleast one clone, in that case, we might exit the builder
        // and not make any progress; so we need to handle that case
        // Adhoc logic: if the number of subscrived receivers are more than 1, it means that there exists a clone and we can safely exit
        if self.built_from_view_vid_leaf.0.get_u64() == 0 && self.tx_receiver.receiver_count() <=1 {
            tracing::info!("In bootstrapping phase");
            //return Some(Status::ShouldContinue);
        }
        else if self.built_from_view_vid_leaf.0 <= leaf_view_number{
            tracing::info!("The decide event is not for the next view, so ignoring it");
               // convert leaf commitments into buildercommiments
            //let leaf_commitments:Vec<BuilderCommitment> = leaf_chain.iter().map(|leaf| leaf.get_block_payload().unwrap().builder_commitment(&leaf.get_block_header().metadata())).collect();
            
            // remove the handles from the global state
            self.global_state.write_arc().await.remove_handles(self.built_from_view_vid_leaf.1, self.builder_commitments.clone());

            return Some(Status::ShouldExit);
        }

        // go through all the leafs
        for leaf in leaf_chain.iter(){
            let block_payload = leaf.get_block_payload();
            match block_payload{
                Some(block_payload) => {
                    tracing::debug!("Block payload in decide event {:?}", block_payload);
                    let metadata = leaf_chain[0].get_block_header().metadata();
                    let transactions_commitments = block_payload.transaction_commitments(&metadata);
                    // iterate over the transactions and remove them from tx_hash_to_tx and timestamp_to_tx
                    //let transactions:Vec<TYPES::Transaction> = vec![];
                    for tx_hash in transactions_commitments.iter() {
                        // remove the transaction from the timestamp_to_tx map
                        if let Some((timestamp, _, _)) = self.tx_hash_to_available_txns.get(&tx_hash) {
                            if self.timestamp_to_tx.contains_key(timestamp) {
                                self.timestamp_to_tx.remove(timestamp);
                            }
                            self.tx_hash_to_available_txns.remove(&tx_hash);
                        }
                        
                        // maybe in the future, remove from the included_txns set also
                        // self.included_txns.remove(&tx_hash);
                    }
                },
                None => {
                    tracing::warn!("Block payload is none");
                }
            }
        }
     
        return Some(Status::ShouldContinue);
<<<<<<< HEAD
    }

    // spawn a clone of the builder state
    fn spawn_clone(mut self, da_proposal: DAProposal<TYPES>, quorum_proposal: QuorumProposal<TYPES>, leader: TYPES::SignatureKey)
    {
        tracing::debug!("Spawning a clone");
        self.built_from_view_vid_leaf.0 = quorum_proposal.view_number;
        self.built_from_view_vid_leaf.1 = quorum_proposal.block_header.payload_commitment();
        
        let leaf: Leaf<_> = Leaf {
            view_number: quorum_proposal.view_number,
            justify_qc: quorum_proposal.justify_qc.clone(),
            parent_commitment: quorum_proposal.justify_qc.get_data().leaf_commit,
            block_header: quorum_proposal.block_header.clone(),
            block_payload: None,
            proposer_id: leader,
        };
        self.built_from_view_vid_leaf.2 = leaf.commit();
        
        // let block_payload_txns = TestBlockPayload::from_bytes(encoded_txns.clone().into_iter(), &()).transactions;
        // let encoded_txns_hash = Sha256::digest(&encoded_txns);
        let payload = <TYPES::BlockPayload as BlockPayload>::from_bytes(
            da_proposal.encoded_transactions.clone().into_iter(),
            quorum_proposal.block_header.metadata(),
        );
        
        payload.transaction_commitments(quorum_proposal.block_header.metadata()).iter().for_each(|txn| 
            if let Entry::Occupied(txn_info) = self.tx_hash_to_available_txns.entry(*txn) {
                self.timestamp_to_tx.remove(&txn_info.get().0);
                self.included_txns.insert(*txn);
                txn_info.remove_entry();
            });
        
        self.event_loop();
    }

     // build a block
    fn build_block(&mut self, _matching_vid: VidCommitment) -> Option<ResponseMessage<TYPES>>{

=======
    }

    // spawn a clone of the builder state
    #[tracing::instrument(skip_all, name = "spwan_clone", 
                                    fields(builder_view=%self.built_from_view_vid_leaf.0.get_u64(), 
                                           builder_vid=%self.built_from_view_vid_leaf.1.clone(),
                                           builder_leaf=%self.built_from_view_vid_leaf.2.clone()))]
    fn spawn_clone(mut self, da_proposal: DAProposal<TYPES>, quorum_proposal: QuorumProposal<TYPES>, leader: TYPES::SignatureKey)
    {
        self.built_from_view_vid_leaf.0 = quorum_proposal.view_number;
        self.built_from_view_vid_leaf.1 = quorum_proposal.block_header.payload_commitment();
        
        let leaf: Leaf<_> = Leaf {
            view_number: quorum_proposal.view_number,
            justify_qc: quorum_proposal.justify_qc.clone(),
            parent_commitment: quorum_proposal.justify_qc.get_data().leaf_commit,
            block_header: quorum_proposal.block_header.clone(),
            block_payload: None,
            proposer_id: leader,
        };
        self.built_from_view_vid_leaf.2 = leaf.commit();
        
        let payload = <TYPES::BlockPayload as BlockPayload>::from_bytes(
            da_proposal.encoded_transactions.clone().into_iter(),
            quorum_proposal.block_header.metadata(),
        );
        
        payload.transaction_commitments(quorum_proposal.block_header.metadata()).iter().for_each(|txn| 
            if let Entry::Occupied(txn_info) = self.tx_hash_to_available_txns.entry(*txn) {
                self.timestamp_to_tx.remove(&txn_info.get().0);
                self.included_txns.insert(*txn);
                txn_info.remove_entry();
            });
        
        self.event_loop();
    }

    // build a block
    #[tracing::instrument(skip_all, name = "build block", 
                                    fields(builder_view=%self.built_from_view_vid_leaf.0.get_u64(), 
                                           builder_vid=%self.built_from_view_vid_leaf.1.clone(),
                                           builder_leaf=%self.built_from_view_vid_leaf.2.clone()))]
    fn build_block(&mut self, _matching_vid: VidCommitment) -> Option<ResponseMessage<TYPES>>{
        
>>>>>>> 1be55a75
        if let Ok((payload, metadata)) = <TYPES::BlockPayload as BlockPayload>::from_transactions(
            self.timestamp_to_tx.iter().filter_map(|(_ts, tx_hash)| {
                self.tx_hash_to_available_txns.get(tx_hash).map(|(_ts, tx, _source)| {
                    tx.clone()
                })
        })) {
            
            let block_hash = payload.builder_commitment(&metadata);
            
            // add the local builder commitment list
            self.builder_commitments.push(block_hash.clone());

            //let num_txns = <TYPES::BlockPayload as TestBlockPayload>::txn_count(&payload);
            let encoded_txns:Vec<u8> = payload.encode().unwrap().into_iter().collect();


            let block_size: u64 = encoded_txns.len() as u64;
            
            let offered_fee: u64 = 0;
            
            
            // get the number of quorum committee members to be used for VID calculation
            //let quo_membership = Arc::into_inner(self.quorum_membership).unwrap();//.clone();
            
            let num_quorum_committee = self.quorum_membership.total_nodes();

            // TODO <https://github.com/EspressoSystems/HotShot/issues/1686>
            let srs = test_srs(num_quorum_committee);

            // calculate the last power of two
            // TODO change after https://github.com/EspressoSystems/jellyfish/issues/339
            // issue: https://github.com/EspressoSystems/HotShot/issues/2152
            let chunk_size = 1 << num_quorum_committee.ilog2();

            let join_handle = task::spawn(async move{
                // TODO: Disperse Operation: May be talk to @Gus about it // https://github.com/EspressoSystems/HotShot/blob/main/crates/task-impls/src/vid.rs#L97-L98
                // calculate vid shares
                let vid = VidScheme::new(chunk_size, num_quorum_committee, &srs).unwrap();
                vid.disperse(encoded_txns).unwrap();
            });
<<<<<<< HEAD

=======
>>>>>>> 1be55a75
            //self.global_state.write().block_hash_to_block.insert(block_hash, (payload, metadata, join_handle));
            //let mut global_state = self.global_state.write().unwrap();
            //self.global_state.write_arc().await.block_hash_to_block.insert(block_hash.clone(), (payload, metadata, join_handle));
            
            // to sign combine the block_hash i.e builder commitment, block size and offered fee
            let mut combined_bytes: Vec<u8> = Vec::new();
<<<<<<< HEAD
            combined_bytes.extend_from_slice(&block_size.to_be_bytes());
            combined_bytes.extend_from_slice(block_hash.as_ref());
            combined_bytes.extend_from_slice(&offered_fee.to_be_bytes());

            let signature_over_block_info = <TYPES as BuilderType>::SignatureKey::sign(
                &self.builder_keys.1, combined_bytes.as_slice())
                .expect("Failed to sign tx hash");
=======
            // TODO: see why it is signing is not working with 48 bytes, however it is working with 32 bytes
            //combined_bytes.extend_from_slice(&block_size.to_ne_bytes());
            combined_bytes.extend_from_slice(block_hash.as_ref());
            //combined_bytes.extend_from_slice(&offered_fee.to_ne_bytes());

            let signature_over_block_info = <TYPES as BuilderType>::SignatureKey::sign(
                &self.builder_keys.1, combined_bytes.as_ref()
            ).expect("Failed to sign tx hash");
>>>>>>> 1be55a75
            //let signature = self.builder_keys.0.sign(&block_hash);
            return Some(ResponseMessage{block_hash: block_hash, block_size: block_size, offered_fee: offered_fee, 
                                        block_payload: payload, metadata: metadata, join_handle: Arc::new(join_handle), 
                                        signature: signature_over_block_info, sender: self.builder_keys.0.clone()});
        };

<<<<<<< HEAD
        tracing::warn!("build the block, returning None");
=======
        

        tracing::warn!("build block, returning None");
>>>>>>> 1be55a75
        None
    }

    async fn process_block_request(&mut self, req: RequestMessage){
        let requested_vid_commitment = req.requested_vid_commitment;
        //let vid_nodes = req.total_nodes;
        if requested_vid_commitment == self.built_from_view_vid_leaf.1{
                let response = self.build_block(requested_vid_commitment);
                match response{
                    Some(response)=>{
<<<<<<< HEAD
=======

                        tracing::info!("Builder {:?} Sending response {:?} to the request{:?}", self.built_from_view_vid_leaf, response, req);
>>>>>>> 1be55a75
                        // send the response back
                        self.response_sender.send(response.clone()).await.unwrap();
                        //let inner = Arc::unwrap_or_clone(response.join_handle);
                        // generate signature over the block payload and metadata and sent it back
                        
                        // again sign over the block hash
                        
                        self.global_state.write_arc().await.block_hash_to_block.insert(response.block_hash, (response.block_payload, response.metadata, response.join_handle, response.signature, response.sender));
                    }
                    None => {
                        tracing::warn!("No response to send");
                    }
                }
                
        }
<<<<<<< HEAD
    }
    #[tracing::instrument(skip_all, name = "Builder Event Loop")]
=======
        else {
            tracing::info!("Builder {:?} Requested VID commitment does not match the built_from_view, so ignoring it", self.built_from_view_vid_leaf);
        }
    }
    #[tracing::instrument(skip_all, name = "event loop", 
                                    fields(builder_view=%self.built_from_view_vid_leaf.0.get_u64(), 
                                           builder_vid=%self.built_from_view_vid_leaf.1.clone(),
                                           builder_leaf=%self.built_from_view_vid_leaf.2.clone()))]
>>>>>>> 1be55a75
    fn event_loop(mut self){
        let _builder_handle = async_spawn(async move{
                
                loop{

<<<<<<< HEAD
                    futures::select!{
=======
                    while let Ok(req) = self.req_receiver.try_recv() {
                         tracing::info!("Received request msg in builder {:?}: {:?}", self.built_from_view_vid_leaf, req);
                         if let MessageType::RequestMessage(req) = req {
                             self.process_block_request(req).await;
                         }
                    };
                    
                    futures::select!{
                        req = self.req_receiver.next() => {
                            tracing::info!("Received request msg in builder {:?}: {:?}", self.built_from_view_vid_leaf, req);
                            match req {
                                Some(req) => {
                                    if let MessageType::RequestMessage(req) = req {
                                        self.process_block_request(req).await;
                                    }
                                }
                                None => {
                                    tracing::info!("No more request messages to consume");
                                }
                            }
                        },
>>>>>>> 1be55a75
                        tx = self.tx_receiver.next() => {
                            //println!("Received tx msg in builder {}: {:?} from index", self.builder_keys.0, tx);
                            match tx {
                                Some(tx) => {
                                    if let MessageType::TransactionMessage(rtx_msg) = tx {
<<<<<<< HEAD
                                        //tracing::debug!("Received tx msg in builder {:?}: {:?} from index", self.built_from_view_vid_leaf.0, rtx_msg);
=======
                                        tracing::debug!("Received tx msg in builder {:?}:\n {:?}", self.built_from_view_vid_leaf, rtx_msg);
>>>>>>> 1be55a75
                                        if rtx_msg.tx_type == TransactionSource::HotShot {
                                            self.process_hotshot_transaction(rtx_msg.tx);
                                        } else {
                                            self.process_external_transaction(rtx_msg.tx);
                                        }
                                        tracing::debug!("tx map size: {}", self.tx_hash_to_available_txns.len());
<<<<<<< HEAD
                                        // if self.built_from_view_vid_leaf.0.get_u64() == 1 && self.tx_hash_to_available_txns.len() == 2 {
                                        //     // get the first transaction from the tx_hash_to_available_txns
                                        //     break;
                                        // }
=======
>>>>>>> 1be55a75
                                    }
                                }
                                None => {
                                    tracing::info!("No more tx messages to consume");
                                }
                            }
<<<<<<< HEAD
                        }
                        da = self.da_proposal_receiver.next() => {
                            //println!("Received da proposal msg in builder {}: {:?} from index", self.builder_keys.0, da);
                            match da {
                                Some(da) => {
                                    if let MessageType::DAProposalMessage(rda_msg) = da {
                                        tracing::debug!("Received da proposal msg in builder {:?}: {:?} from index", self.built_from_view_vid_leaf.0, rda_msg.proposal.data.view_number);
=======
                        },
                        da = self.da_proposal_receiver.next() => {
                            match da {
                                Some(da) => {
                                    if let MessageType::DAProposalMessage(rda_msg) = da {
                                        tracing::debug!("Received da proposal msg in builder {:?}:\n {:?}", self.built_from_view_vid_leaf, rda_msg);
                                        //tracing::debug!("Received da proposal msg in builder {:?}: {:?} from index", self.built_from_view_vid_leaf.0, rda_msg.proposal.data.view_number);
>>>>>>> 1be55a75
                                        self.process_da_proposal(rda_msg);
                                    }
                                }
                                None => {
                                    tracing::info!("No more da proposal messages to consume");
                                }
                            }
<<<<<<< HEAD
                        }
=======
                        },
>>>>>>> 1be55a75
                        qc = self.qc_receiver.next() => {
                            //println!("Received qc msg in builder {}: {:?} from index", self.builder_keys.0, qc);
                            match qc {
                                Some(qc) => {
                                    if let MessageType::QCMessage(rqc_msg) = qc {
<<<<<<< HEAD
                                        tracing::debug!("Received qc msg in builder {:?}: {:?} from index", self.built_from_view_vid_leaf.0, rqc_msg.proposal.data.view_number);
=======
                                        tracing::debug!("Received qc msg in builder {:?}:\n {:?} from index", self.built_from_view_vid_leaf, rqc_msg);
>>>>>>> 1be55a75
                                        self.process_quorum_proposal(rqc_msg);
                                    }
                                }
                                None => {
                                    tracing::info!("No more qc messages to consume");
                                }
                            }
<<<<<<< HEAD
                        }
=======
                        },
>>>>>>> 1be55a75
                        decide = self.decide_receiver.next() => {
                            match decide {
                                Some(decide) => {
                                    if let MessageType::DecideMessage(rdecide_msg) = decide {
<<<<<<< HEAD
                                        tracing::debug!("Received decide msg in builder {:?}: {:?} from index", self.built_from_view_vid_leaf.0, rdecide_msg);
                                        let decide_status = self.process_decide_event(rdecide_msg).await;
                                        match decide_status{
                                            Some(Status::ShouldExit) => {
                                                break;
                                            }
                                            Some(Status::ShouldContinue) => {
                                                continue;
                                            }
                                            None => {
=======
                                        tracing::debug!("Received decide msg in builder {:?}:\n {:?} from index", self.built_from_view_vid_leaf, rdecide_msg);
                                        let decide_status = self.process_decide_event(rdecide_msg).await;
                                        match decide_status{
                                            Some(Status::ShouldExit) => {
                                                tracing::debug!("Exiting the builder {:?}", self.built_from_view_vid_leaf);
                                                break;
                                            }
                                            Some(Status::ShouldContinue) => {
                                                tracing::debug!("continue the builder {:?}", self.built_from_view_vid_leaf);
                                                continue;
                                            }
                                            None => {
                                                tracing::debug!("None type: continue the builder {:?}", self.built_from_view_vid_leaf);
>>>>>>> 1be55a75
                                                continue;
                                            }
                                        }
                                    }
                                }
                                None => {
                                    tracing::info!("No more decide messages to consume");
                                }
                            }
<<<<<<< HEAD
                        }
=======
                        },
>>>>>>> 1be55a75
                    };  
                   
                }
                
            });
            
    }
}
/// Unifies the possible messages that can be received by the builder
#[derive(Debug, Clone)]
pub enum MessageType<TYPES: BuilderType>{
    TransactionMessage(TransactionMessage<TYPES>),
    DecideMessage(DecideMessage<TYPES>),
    DAProposalMessage(DAProposalMessage<TYPES>),
    QCMessage(QCMessage<TYPES>),
    RequestMessage(RequestMessage),
}

impl<TYPES:BuilderType> BuilderState<TYPES>{
    pub fn new(builder_keys: (TYPES::SignatureKey, <<TYPES as BuilderType>::SignatureKey as SignatureKey>::PrivateKey), view_vid_leaf:(TYPES::Time, VidCommitment, Commitment<Leaf<TYPES>>), tx_receiver: BroadcastReceiver<MessageType<TYPES>>, 
               decide_receiver: BroadcastReceiver<MessageType<TYPES>>, da_proposal_receiver: BroadcastReceiver<MessageType<TYPES>>, qc_receiver: BroadcastReceiver<MessageType<TYPES>>, 
               req_receiver: BroadcastReceiver<MessageType<TYPES>>, global_state: Arc<RwLock<GlobalState<TYPES>>>, response_sender: UnboundedSender<ResponseMessage<TYPES>>, 
               quorum_membership: Arc<TYPES::Membership>)-> Self{
       BuilderState{
                    builder_keys: builder_keys,
                    timestamp_to_tx: BTreeMap::new(),
                    tx_hash_to_available_txns: HashMap::new(),
                    included_txns: HashSet::new(),
                    block_hash_to_block: HashMap::new(),
                    built_from_view_vid_leaf: view_vid_leaf,
                    tx_receiver: tx_receiver,
                    decide_receiver: decide_receiver,
                    da_proposal_receiver: da_proposal_receiver,
                    qc_receiver: qc_receiver,
                    req_receiver: req_receiver,
                    da_proposal_payload_commit_to_da_proposal: HashMap::new(),
                    quorum_proposal_payload_commit_to_quorum_proposal: HashMap::new(),
                    global_state: global_state,
                    response_sender: response_sender,
                    quorum_membership: quorum_membership,
                    builder_commitments: vec![],
                } 
   }

}<|MERGE_RESOLUTION|>--- conflicted
+++ resolved
@@ -212,13 +212,10 @@
     }
     
     /// processing the hotshot i.e public mempool transaction
-<<<<<<< HEAD
-=======
     #[tracing::instrument(skip_all, name = "process hotshot transaction", 
                                     fields(builder_view=%self.built_from_view_vid_leaf.0.get_u64(), 
                                            builder_vid=%self.built_from_view_vid_leaf.1.clone(),
                                            builder_leaf=%self.built_from_view_vid_leaf.2.clone()))]
->>>>>>> 1be55a75
     fn process_hotshot_transaction(&mut self, tx: TYPES::Transaction)
     {
         let tx_hash = tx.commit();
@@ -238,14 +235,11 @@
     }
     
     /// processing the DA proposal
-<<<<<<< HEAD
-=======
     //#[tracing::instrument(skip_all, name = "Process DA Proposal", fields(builder_id=%self.built_from_view_vid_leaf.0.get_u64(), builder_commitments=%self.built_from_view_vid_leaf.1.clone()))]
     #[tracing::instrument(skip_all, name = "process da proposal", 
                                     fields(builder_view=%self.built_from_view_vid_leaf.0.get_u64(), 
                                            builder_vid=%self.built_from_view_vid_leaf.1.clone(),
                                            builder_leaf=%self.built_from_view_vid_leaf.2.clone()))]
->>>>>>> 1be55a75
     fn process_da_proposal(&mut self, da_msg: DAProposalMessage<TYPES>)
     {
         // Validation
@@ -254,16 +248,6 @@
 
         // bootstrapping part
         // if the view number is 0 then keep going, and don't return from it
-<<<<<<< HEAD
-        if self.built_from_view_vid_leaf.0.get_u64() == 0 {
-            tracing::info!("In bootstrapping phase");
-        }
-        else if da_msg.proposal.data.view_number != self.built_from_view_vid_leaf.0{
-                tracing::info!("View number does not match the built_from_view, so ignoring it");
-                return;
-        }
-
-=======
         if self.built_from_view_vid_leaf.0.get_u64() == 0 && self.tx_receiver.receiver_count() <=1{
             tracing::info!("In bootstrapping phase");
         }
@@ -272,7 +256,6 @@
             return;
         }
     
->>>>>>> 1be55a75
         let da_proposal_data = da_msg.proposal.data.clone();
         let sender = da_msg.sender;
 
@@ -297,11 +280,6 @@
             // if we have matching da and quorum proposals, we can skip storing the one, and remove the other from storage, and call build_block with both, to save a little space.
             if let Entry::Occupied(qc_proposal_data) = self.quorum_proposal_payload_commit_to_quorum_proposal.entry(payload_vid_commitment.clone()) {
                 let qc_proposal_data = qc_proposal_data.remove();
-<<<<<<< HEAD
-                self.clone().spawn_clone(da_proposal_data, qc_proposal_data, sender);
-                // register the clone to the global state
-                //self.global_state.get_mut().vid_to_potential_builder_state.insert(payload_vid_commitment, self_clone);
-=======
                 
                 // make sure we don't clone for the bootstrapping da and qc proposals
                 if qc_proposal_data.view_number.get_u64() != 0 {
@@ -313,7 +291,6 @@
                 else {
                     tracing::info!("Not spawning a clone despite matching DA and QC proposals, as they corresponds to bootstrapping phase");
                 }
->>>>>>> 1be55a75
             } else {
                 self.da_proposal_payload_commit_to_da_proposal.insert(payload_vid_commitment, da_proposal_data);    
             }
@@ -322,14 +299,11 @@
     }
 
     /// processing the quorum proposal
-<<<<<<< HEAD
-=======
     //#[tracing::instrument(skip_all, name = "Process Quorum Proposal")]
     #[tracing::instrument(skip_all, name = "process quorum proposal", 
                                     fields(builder_view=%self.built_from_view_vid_leaf.0.get_u64(), 
                                            builder_vid=%self.built_from_view_vid_leaf.1.clone(),
                                            builder_leaf=%self.built_from_view_vid_leaf.2.clone()))]
->>>>>>> 1be55a75
     fn process_quorum_proposal(&mut self, qc_msg: QCMessage<TYPES>)
     {
          // Validation
@@ -340,15 +314,6 @@
        
         // bootstrapping part
         // if the view number is 0 then keep going, and don't return from it
-<<<<<<< HEAD
-        if self.built_from_view_vid_leaf.0.get_u64() == 0{
-            tracing::info!("In bootstrapping phase");
-        }
-        else if qc_msg.proposal.data.view_number != self.built_from_view_vid_leaf.0 ||
-           qc_msg.proposal.data.justify_qc.get_data().leaf_commit != self.built_from_view_vid_leaf.2 {
-                tracing::info!("Either View number or leaf commit does not match the built-in info, so ignoring it");
-                return;
-=======
         if self.built_from_view_vid_leaf.0.get_u64() == 0 && self.tx_receiver.receiver_count() <=1{
             tracing::info!("In bootstrapping phase");
         }
@@ -357,7 +322,6 @@
         {
             tracing::info!("Either View number or leaf commit from justify qc does not match the built-in info, so returning");
             return;
->>>>>>> 1be55a75
         }
         let qc_proposal_data = qc_msg.proposal.data;
         let sender = qc_msg.sender;
@@ -369,12 +333,6 @@
                 // if we have matching da and quorum proposals, we can skip storing the one, and remove the other from storage, and call build_block with both, to save a little space.
                 if let Entry::Occupied(da_proposal_data) = self.da_proposal_payload_commit_to_da_proposal.entry(payload_vid_commitment.clone()) {
                     let da_proposal_data = da_proposal_data.remove();
-<<<<<<< HEAD
-                    self.clone().spawn_clone(da_proposal_data, qc_proposal_data, sender);
-                    // registed the clone to the global state
-                    //self.global_state.get_mut().vid_to_potential_builder_state.insert(payload_vid_commitment, self_clone);
-                
-=======
                     
                     // make sure we don't clone for the bootstrapping da and qc proposals
                     if da_proposal_data.view_number.get_u64() != 0 {
@@ -386,7 +344,6 @@
                     else{
                     tracing::info!("Not spawning a clone despite matching DA and QC proposals, as they corresponds to bootstrapping phase");
                     }
->>>>>>> 1be55a75
                 } else {
                     self.quorum_proposal_payload_commit_to_quorum_proposal.insert(payload_vid_commitment, qc_proposal_data.clone());
                 }
@@ -395,13 +352,10 @@
     }
     
     /// processing the decide event
-<<<<<<< HEAD
-=======
     #[tracing::instrument(skip_all, name = "process decide event", 
                                     fields(builder_view=%self.built_from_view_vid_leaf.0.get_u64(), 
                                            builder_vid=%self.built_from_view_vid_leaf.1.clone(),
                                            builder_leaf=%self.built_from_view_vid_leaf.2.clone()))]
->>>>>>> 1be55a75
     async fn process_decide_event(&mut self,  decide_msg: DecideMessage<TYPES>) -> Option<Status>
     {
 
@@ -468,13 +422,15 @@
         }
      
         return Some(Status::ShouldContinue);
-<<<<<<< HEAD
     }
 
     // spawn a clone of the builder state
+    #[tracing::instrument(skip_all, name = "spwan_clone", 
+                                    fields(builder_view=%self.built_from_view_vid_leaf.0.get_u64(), 
+                                           builder_vid=%self.built_from_view_vid_leaf.1.clone(),
+                                           builder_leaf=%self.built_from_view_vid_leaf.2.clone()))]
     fn spawn_clone(mut self, da_proposal: DAProposal<TYPES>, quorum_proposal: QuorumProposal<TYPES>, leader: TYPES::SignatureKey)
     {
-        tracing::debug!("Spawning a clone");
         self.built_from_view_vid_leaf.0 = quorum_proposal.view_number;
         self.built_from_view_vid_leaf.1 = quorum_proposal.block_header.payload_commitment();
         
@@ -488,8 +444,6 @@
         };
         self.built_from_view_vid_leaf.2 = leaf.commit();
         
-        // let block_payload_txns = TestBlockPayload::from_bytes(encoded_txns.clone().into_iter(), &()).transactions;
-        // let encoded_txns_hash = Sha256::digest(&encoded_txns);
         let payload = <TYPES::BlockPayload as BlockPayload>::from_bytes(
             da_proposal.encoded_transactions.clone().into_iter(),
             quorum_proposal.block_header.metadata(),
@@ -505,47 +459,6 @@
         self.event_loop();
     }
 
-     // build a block
-    fn build_block(&mut self, _matching_vid: VidCommitment) -> Option<ResponseMessage<TYPES>>{
-
-=======
-    }
-
-    // spawn a clone of the builder state
-    #[tracing::instrument(skip_all, name = "spwan_clone", 
-                                    fields(builder_view=%self.built_from_view_vid_leaf.0.get_u64(), 
-                                           builder_vid=%self.built_from_view_vid_leaf.1.clone(),
-                                           builder_leaf=%self.built_from_view_vid_leaf.2.clone()))]
-    fn spawn_clone(mut self, da_proposal: DAProposal<TYPES>, quorum_proposal: QuorumProposal<TYPES>, leader: TYPES::SignatureKey)
-    {
-        self.built_from_view_vid_leaf.0 = quorum_proposal.view_number;
-        self.built_from_view_vid_leaf.1 = quorum_proposal.block_header.payload_commitment();
-        
-        let leaf: Leaf<_> = Leaf {
-            view_number: quorum_proposal.view_number,
-            justify_qc: quorum_proposal.justify_qc.clone(),
-            parent_commitment: quorum_proposal.justify_qc.get_data().leaf_commit,
-            block_header: quorum_proposal.block_header.clone(),
-            block_payload: None,
-            proposer_id: leader,
-        };
-        self.built_from_view_vid_leaf.2 = leaf.commit();
-        
-        let payload = <TYPES::BlockPayload as BlockPayload>::from_bytes(
-            da_proposal.encoded_transactions.clone().into_iter(),
-            quorum_proposal.block_header.metadata(),
-        );
-        
-        payload.transaction_commitments(quorum_proposal.block_header.metadata()).iter().for_each(|txn| 
-            if let Entry::Occupied(txn_info) = self.tx_hash_to_available_txns.entry(*txn) {
-                self.timestamp_to_tx.remove(&txn_info.get().0);
-                self.included_txns.insert(*txn);
-                txn_info.remove_entry();
-            });
-        
-        self.event_loop();
-    }
-
     // build a block
     #[tracing::instrument(skip_all, name = "build block", 
                                     fields(builder_view=%self.built_from_view_vid_leaf.0.get_u64(), 
@@ -553,7 +466,6 @@
                                            builder_leaf=%self.built_from_view_vid_leaf.2.clone()))]
     fn build_block(&mut self, _matching_vid: VidCommitment) -> Option<ResponseMessage<TYPES>>{
         
->>>>>>> 1be55a75
         if let Ok((payload, metadata)) = <TYPES::BlockPayload as BlockPayload>::from_transactions(
             self.timestamp_to_tx.iter().filter_map(|(_ts, tx_hash)| {
                 self.tx_hash_to_available_txns.get(tx_hash).map(|(_ts, tx, _source)| {
@@ -594,25 +506,12 @@
                 let vid = VidScheme::new(chunk_size, num_quorum_committee, &srs).unwrap();
                 vid.disperse(encoded_txns).unwrap();
             });
-<<<<<<< HEAD
-
-=======
->>>>>>> 1be55a75
             //self.global_state.write().block_hash_to_block.insert(block_hash, (payload, metadata, join_handle));
             //let mut global_state = self.global_state.write().unwrap();
             //self.global_state.write_arc().await.block_hash_to_block.insert(block_hash.clone(), (payload, metadata, join_handle));
             
             // to sign combine the block_hash i.e builder commitment, block size and offered fee
             let mut combined_bytes: Vec<u8> = Vec::new();
-<<<<<<< HEAD
-            combined_bytes.extend_from_slice(&block_size.to_be_bytes());
-            combined_bytes.extend_from_slice(block_hash.as_ref());
-            combined_bytes.extend_from_slice(&offered_fee.to_be_bytes());
-
-            let signature_over_block_info = <TYPES as BuilderType>::SignatureKey::sign(
-                &self.builder_keys.1, combined_bytes.as_slice())
-                .expect("Failed to sign tx hash");
-=======
             // TODO: see why it is signing is not working with 48 bytes, however it is working with 32 bytes
             //combined_bytes.extend_from_slice(&block_size.to_ne_bytes());
             combined_bytes.extend_from_slice(block_hash.as_ref());
@@ -621,20 +520,15 @@
             let signature_over_block_info = <TYPES as BuilderType>::SignatureKey::sign(
                 &self.builder_keys.1, combined_bytes.as_ref()
             ).expect("Failed to sign tx hash");
->>>>>>> 1be55a75
             //let signature = self.builder_keys.0.sign(&block_hash);
             return Some(ResponseMessage{block_hash: block_hash, block_size: block_size, offered_fee: offered_fee, 
                                         block_payload: payload, metadata: metadata, join_handle: Arc::new(join_handle), 
                                         signature: signature_over_block_info, sender: self.builder_keys.0.clone()});
         };
 
-<<<<<<< HEAD
-        tracing::warn!("build the block, returning None");
-=======
         
 
         tracing::warn!("build block, returning None");
->>>>>>> 1be55a75
         None
     }
 
@@ -645,11 +539,8 @@
                 let response = self.build_block(requested_vid_commitment);
                 match response{
                     Some(response)=>{
-<<<<<<< HEAD
-=======
 
                         tracing::info!("Builder {:?} Sending response {:?} to the request{:?}", self.built_from_view_vid_leaf, response, req);
->>>>>>> 1be55a75
                         // send the response back
                         self.response_sender.send(response.clone()).await.unwrap();
                         //let inner = Arc::unwrap_or_clone(response.join_handle);
@@ -665,10 +556,6 @@
                 }
                 
         }
-<<<<<<< HEAD
-    }
-    #[tracing::instrument(skip_all, name = "Builder Event Loop")]
-=======
         else {
             tracing::info!("Builder {:?} Requested VID commitment does not match the built_from_view, so ignoring it", self.built_from_view_vid_leaf);
         }
@@ -677,15 +564,11 @@
                                     fields(builder_view=%self.built_from_view_vid_leaf.0.get_u64(), 
                                            builder_vid=%self.built_from_view_vid_leaf.1.clone(),
                                            builder_leaf=%self.built_from_view_vid_leaf.2.clone()))]
->>>>>>> 1be55a75
     fn event_loop(mut self){
         let _builder_handle = async_spawn(async move{
                 
                 loop{
 
-<<<<<<< HEAD
-                    futures::select!{
-=======
                     while let Ok(req) = self.req_receiver.try_recv() {
                          tracing::info!("Received request msg in builder {:?}: {:?}", self.built_from_view_vid_leaf, req);
                          if let MessageType::RequestMessage(req) = req {
@@ -707,45 +590,24 @@
                                 }
                             }
                         },
->>>>>>> 1be55a75
                         tx = self.tx_receiver.next() => {
                             //println!("Received tx msg in builder {}: {:?} from index", self.builder_keys.0, tx);
                             match tx {
                                 Some(tx) => {
                                     if let MessageType::TransactionMessage(rtx_msg) = tx {
-<<<<<<< HEAD
-                                        //tracing::debug!("Received tx msg in builder {:?}: {:?} from index", self.built_from_view_vid_leaf.0, rtx_msg);
-=======
                                         tracing::debug!("Received tx msg in builder {:?}:\n {:?}", self.built_from_view_vid_leaf, rtx_msg);
->>>>>>> 1be55a75
                                         if rtx_msg.tx_type == TransactionSource::HotShot {
                                             self.process_hotshot_transaction(rtx_msg.tx);
                                         } else {
                                             self.process_external_transaction(rtx_msg.tx);
                                         }
                                         tracing::debug!("tx map size: {}", self.tx_hash_to_available_txns.len());
-<<<<<<< HEAD
-                                        // if self.built_from_view_vid_leaf.0.get_u64() == 1 && self.tx_hash_to_available_txns.len() == 2 {
-                                        //     // get the first transaction from the tx_hash_to_available_txns
-                                        //     break;
-                                        // }
-=======
->>>>>>> 1be55a75
                                     }
                                 }
                                 None => {
                                     tracing::info!("No more tx messages to consume");
                                 }
                             }
-<<<<<<< HEAD
-                        }
-                        da = self.da_proposal_receiver.next() => {
-                            //println!("Received da proposal msg in builder {}: {:?} from index", self.builder_keys.0, da);
-                            match da {
-                                Some(da) => {
-                                    if let MessageType::DAProposalMessage(rda_msg) = da {
-                                        tracing::debug!("Received da proposal msg in builder {:?}: {:?} from index", self.built_from_view_vid_leaf.0, rda_msg.proposal.data.view_number);
-=======
                         },
                         da = self.da_proposal_receiver.next() => {
                             match da {
@@ -753,7 +615,6 @@
                                     if let MessageType::DAProposalMessage(rda_msg) = da {
                                         tracing::debug!("Received da proposal msg in builder {:?}:\n {:?}", self.built_from_view_vid_leaf, rda_msg);
                                         //tracing::debug!("Received da proposal msg in builder {:?}: {:?} from index", self.built_from_view_vid_leaf.0, rda_msg.proposal.data.view_number);
->>>>>>> 1be55a75
                                         self.process_da_proposal(rda_msg);
                                     }
                                 }
@@ -761,21 +622,13 @@
                                     tracing::info!("No more da proposal messages to consume");
                                 }
                             }
-<<<<<<< HEAD
-                        }
-=======
                         },
->>>>>>> 1be55a75
                         qc = self.qc_receiver.next() => {
                             //println!("Received qc msg in builder {}: {:?} from index", self.builder_keys.0, qc);
                             match qc {
                                 Some(qc) => {
                                     if let MessageType::QCMessage(rqc_msg) = qc {
-<<<<<<< HEAD
-                                        tracing::debug!("Received qc msg in builder {:?}: {:?} from index", self.built_from_view_vid_leaf.0, rqc_msg.proposal.data.view_number);
-=======
                                         tracing::debug!("Received qc msg in builder {:?}:\n {:?} from index", self.built_from_view_vid_leaf, rqc_msg);
->>>>>>> 1be55a75
                                         self.process_quorum_proposal(rqc_msg);
                                     }
                                 }
@@ -783,27 +636,11 @@
                                     tracing::info!("No more qc messages to consume");
                                 }
                             }
-<<<<<<< HEAD
-                        }
-=======
                         },
->>>>>>> 1be55a75
                         decide = self.decide_receiver.next() => {
                             match decide {
                                 Some(decide) => {
                                     if let MessageType::DecideMessage(rdecide_msg) = decide {
-<<<<<<< HEAD
-                                        tracing::debug!("Received decide msg in builder {:?}: {:?} from index", self.built_from_view_vid_leaf.0, rdecide_msg);
-                                        let decide_status = self.process_decide_event(rdecide_msg).await;
-                                        match decide_status{
-                                            Some(Status::ShouldExit) => {
-                                                break;
-                                            }
-                                            Some(Status::ShouldContinue) => {
-                                                continue;
-                                            }
-                                            None => {
-=======
                                         tracing::debug!("Received decide msg in builder {:?}:\n {:?} from index", self.built_from_view_vid_leaf, rdecide_msg);
                                         let decide_status = self.process_decide_event(rdecide_msg).await;
                                         match decide_status{
@@ -817,7 +654,6 @@
                                             }
                                             None => {
                                                 tracing::debug!("None type: continue the builder {:?}", self.built_from_view_vid_leaf);
->>>>>>> 1be55a75
                                                 continue;
                                             }
                                         }
@@ -827,11 +663,7 @@
                                     tracing::info!("No more decide messages to consume");
                                 }
                             }
-<<<<<<< HEAD
-                        }
-=======
                         },
->>>>>>> 1be55a75
                     };  
                    
                 }
